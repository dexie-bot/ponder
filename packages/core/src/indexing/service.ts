<<<<<<< HEAD
=======
import type { IndexingFunctions } from "@/build/configAndIndexingFunctions.js";
import type { Common } from "@/common/common.js";
import type { Network } from "@/config/networks.js";
import type { Schema } from "@/drizzle/index.js";
>>>>>>> 7d9cbff1
import type { IndexingStore } from "@/indexing-store/index.js";
import type { Common } from "@/internal/common.js";
import { BaseError } from "@/internal/errors.js";
import type {
  ContractSource,
  Event,
  IndexingBuild,
  IndexingFunctions,
  Network,
  Schema,
  SetupEvent,
  Source,
} from "@/internal/types.js";
import { isAddressFactory } from "@/sync/filter.js";
import type { Sync } from "@/sync/index.js";
import type { Db } from "@/types/db.js";
import type { Block, Log, Trace, Transaction } from "@/types/eth.js";
import type { DeepPartial } from "@/types/utils.js";
import {
  type Checkpoint,
  decodeCheckpoint,
  encodeCheckpoint,
  zeroCheckpoint,
} from "@/utils/checkpoint.js";
import { prettyPrint } from "@/utils/print.js";
import { startClock } from "@/utils/timer.js";
import type { Abi, Address } from "viem";
import { checksumAddress, createClient } from "viem";
import { addStackTrace } from "./addStackTrace.js";
import { type ReadOnlyClient, getPonderActions } from "./ponderActions.js";

export type Context = {
  network: { chainId: number; name: string };
  client: ReadOnlyClient;
  db: Db<Schema>;
  contracts: Record<
    string,
    {
      abi: Abi;
      address?: Address | readonly Address[];
      startBlock?: number;
      endBlock?: number;
    }
  >;
};

export type Service = {
  // static
  common: Common;
  indexingFunctions: IndexingFunctions;

  // state
  isKilled: boolean;

  eventCount: {
    [eventName: string]: number;
  };
  startCheckpoint: Checkpoint;

  /**
   * Reduce memory usage by reserving space for objects ahead of time
   * instead of creating a new one for each event.
   */
  currentEvent: {
    contextState: {
      blockNumber: bigint;
    };
    context: Context;
  };

  // static cache
  networkByChainId: { [chainId: number]: Network };
  clientByChainId: { [chainId: number]: Context["client"] };
  contractsByChainId: { [chainId: number]: Context["contracts"] };
};

export const create = ({
  common,
  indexingBuild: { sources, networks, indexingFunctions },
  sync,
}: {
  common: Common;
  indexingBuild: Pick<
    IndexingBuild,
    "sources" | "networks" | "indexingFunctions"
  >;
  sync: Sync;
}): Service => {
  const contextState: Service["currentEvent"]["contextState"] = {
    blockNumber: undefined!,
  };
  const clientByChainId: Service["clientByChainId"] = {};
  const contractsByChainId: Service["contractsByChainId"] = {};

  const networkByChainId = networks.reduce<Service["networkByChainId"]>(
    (acc, cur) => {
      acc[cur.chainId] = cur;
      return acc;
    },
    {},
  );

  // build contractsByChainId
  for (const source of sources) {
    if (source.type === "block" || source.type === "account") continue;

    let address: Address | undefined;

    if (source.filter.type === "log") {
      const _address = source.filter.address;
      if (
        isAddressFactory(_address) === false &&
        Array.isArray(_address) === false &&
        _address !== undefined
      ) {
        address = _address as Address;
      }
    } else {
      const _address = source.filter.toAddress;
      if (isAddressFactory(_address) === false && _address !== undefined) {
        address = (_address as Address[])[0];
      }
    }

    if (contractsByChainId[source.filter.chainId] === undefined) {
      contractsByChainId[source.filter.chainId] = {};
    }

    // Note: multiple sources with the same contract (logs and traces)
    // should only create one entry in the `contracts` object
    if (contractsByChainId[source.filter.chainId]![source.name] !== undefined)
      continue;

    contractsByChainId[source.filter.chainId]![source.name] = {
      abi: source.abi,
      address: address ? checksumAddress(address) : address,
      startBlock: source.filter.fromBlock,
      endBlock: source.filter.toBlock,
    };
  }

  // build clientByChainId
  for (const network of networks) {
    const transport = sync.getCachedTransport(network);
    clientByChainId[network.chainId] = createClient({
      transport,
      chain: network.chain,
      // @ts-ignore
    }).extend(getPonderActions(contextState));
  }

  // build eventCount
  const eventCount: Service["eventCount"] = {};
  for (const eventName of Object.keys(indexingFunctions)) {
    eventCount[eventName] = 0;
  }

  return {
    common,
    indexingFunctions,
    isKilled: false,
    eventCount,
    startCheckpoint: decodeCheckpoint(sync.getStartCheckpoint()),
    currentEvent: {
      contextState,
      context: {
        network: { name: undefined!, chainId: undefined! },
        contracts: undefined!,
        client: undefined!,
        db: undefined!,
      },
    },
    networkByChainId,
    clientByChainId,
    contractsByChainId,
  };
};

export const processSetupEvents = async (
  indexingService: Service,
  {
    sources,
    networks,
  }: {
    sources: Source[];
    networks: Network[];
  },
): Promise<
  | { status: "error"; error: Error }
  | { status: "success" }
  | { status: "killed" }
> => {
  for (const eventName of Object.keys(indexingService.indexingFunctions)) {
    if (!eventName.endsWith(":setup")) continue;

    const [contractName] = eventName.split(":");

    for (const network of networks) {
      const source = sources.find(
        (s) =>
          s.type === "contract" &&
          s.name === contractName &&
          s.filter.chainId === network.chainId,
      ) as ContractSource | undefined;

      if (source === undefined) continue;

      if (indexingService.isKilled) return { status: "killed" };

      indexingService.eventCount[eventName]!++;

      const result = await executeSetup(indexingService, {
        event: {
          type: "setup",
          chainId: network.chainId,
          checkpoint: encodeCheckpoint({
            ...zeroCheckpoint,
            chainId: BigInt(network.chainId),
            blockNumber: BigInt(source.filter.fromBlock ?? 0),
          }),

          name: eventName,

          block: BigInt(source.filter.fromBlock ?? 0),
        },
      });

      if (result.status !== "success") {
        return result;
      }
    }
  }

  return { status: "success" };
};

export const processEvents = async (
  indexingService: Service,
  { events }: { events: Event[] },
): Promise<
  | { status: "error"; error: Error }
  | { status: "success" }
  | { status: "killed" }
> => {
  for (let i = 0; i < events.length; i++) {
    if (indexingService.isKilled) return { status: "killed" };

    const event = events[i]!;

    indexingService.eventCount[event.name]!++;

    indexingService.common.logger.trace({
      service: "indexing",
      msg: `Started indexing function (event="${event.name}", checkpoint=${event.checkpoint})`,
    });

    const result = await executeEvent(indexingService, { event });
    if (result.status !== "success") {
      return result;
    }

    indexingService.common.logger.trace({
      service: "indexing",
      msg: `Completed indexing function (event="${event.name}", checkpoint=${event.checkpoint})`,
    });

    // periodically update metrics
    if (i % 93 === 0) {
      updateCompletedEvents(indexingService);

      const eventTimestamp = decodeCheckpoint(event.checkpoint).blockTimestamp;

      indexingService.common.metrics.ponder_indexing_completed_seconds.set(
        eventTimestamp - indexingService.startCheckpoint.blockTimestamp,
      );
      indexingService.common.metrics.ponder_indexing_completed_timestamp.set(
        eventTimestamp,
      );

      // Note: allows for terminal and logs to be updated
      await new Promise(setImmediate);
    }
  }

  // set completed seconds
  if (events.length > 0) {
    const lastEventInBatchTimestamp = decodeCheckpoint(
      events[events.length - 1]!.checkpoint,
    ).blockTimestamp;

    indexingService.common.metrics.ponder_indexing_completed_seconds.set(
      lastEventInBatchTimestamp -
        indexingService.startCheckpoint.blockTimestamp,
    );
    indexingService.common.metrics.ponder_indexing_completed_timestamp.set(
      lastEventInBatchTimestamp,
    );
  }
  // set completed events
  updateCompletedEvents(indexingService);

  return { status: "success" };
};

export const setIndexingStore = (
  indexingService: Service,
  indexingStore: IndexingStore<"historical" | "realtime">,
) => {
  indexingService.currentEvent.context.db = {
    find: indexingStore.find,
    insert: indexingStore.insert,
    update: indexingStore.update,
    delete: indexingStore.delete,
    sql: indexingStore.sql,
  };
};

export const kill = (indexingService: Service) => {
  indexingService.common.logger.debug({
    service: "indexing",
    msg: "Killed indexing service",
  });
  indexingService.isKilled = true;
};

export const updateTotalSeconds = (
  indexingService: Service,
  endCheckpoint: Checkpoint,
) => {
  indexingService.common.metrics.ponder_indexing_total_seconds.set(
    endCheckpoint.blockTimestamp -
      indexingService.startCheckpoint.blockTimestamp,
  );
};

const updateCompletedEvents = (indexingService: Service) => {
  for (const event of Object.keys(indexingService.eventCount)) {
    const metricLabel = {
      event,
    };
    indexingService.common.metrics.ponder_indexing_completed_events.set(
      metricLabel,
      indexingService.eventCount[event]!,
    );
  }
};

const executeSetup = async (
  indexingService: Service,
  { event }: { event: SetupEvent },
): Promise<
  | { status: "error"; error: Error }
  | { status: "success" }
  | { status: "killed" }
> => {
  const {
    common,
    indexingFunctions,
    currentEvent,
    networkByChainId,
    contractsByChainId,
    clientByChainId,
  } = indexingService;
  const indexingFunction = indexingFunctions[event.name];
  const metricLabel = { event: event.name };

  try {
    // set currentEvent
    currentEvent.context.network.chainId = event.chainId;
    currentEvent.context.network.name = networkByChainId[event.chainId]!.name;
    currentEvent.context.client = clientByChainId[event.chainId]!;
    currentEvent.context.contracts = contractsByChainId[event.chainId]!;
    currentEvent.contextState.blockNumber = event.block;

    const endClock = startClock();

    await indexingFunction!({
      context: currentEvent.context,
    });

    common.metrics.ponder_indexing_function_duration.observe(
      metricLabel,
      endClock(),
    );
  } catch (_error) {
    if (indexingService.isKilled) return { status: "killed" };
    const error = _error instanceof Error ? _error : new Error(String(_error));

    addStackTrace(error, common.options);
    addErrorMeta(error, toErrorMeta(event));

    const decodedCheckpoint = decodeCheckpoint(event.checkpoint);
    common.logger.error({
      service: "indexing",
      msg: `Error while processing '${event.name}' event in '${networkByChainId[event.chainId]!.name}' block ${decodedCheckpoint.blockNumber}`,
      error,
    });

    common.metrics.ponder_indexing_has_error.set(1);

    return { status: "error", error: error };
  }

  return { status: "success" };
};

const executeEvent = async (
  indexingService: Service,
  { event }: { event: Event },
): Promise<
  | { status: "error"; error: Error }
  | { status: "success" }
  | { status: "killed" }
> => {
  const {
    common,
    indexingFunctions,
    currentEvent,
    networkByChainId,
    contractsByChainId,
    clientByChainId,
  } = indexingService;
  const indexingFunction = indexingFunctions[event.name];
  const metricLabel = { event: event.name };

  try {
    // set currentEvent
    currentEvent.context.network.chainId = event.chainId;
    currentEvent.context.network.name = networkByChainId[event.chainId]!.name;
    currentEvent.context.client = clientByChainId[event.chainId]!;
    currentEvent.context.contracts = contractsByChainId[event.chainId]!;
    currentEvent.contextState.blockNumber = event.event.block.number;

    const endClock = startClock();

    await indexingFunction!({
      event: event.event,
      context: currentEvent.context,
    });

    common.metrics.ponder_indexing_function_duration.observe(
      metricLabel,
      endClock(),
    );
  } catch (_error) {
    if (indexingService.isKilled) return { status: "killed" };
    const error = _error instanceof Error ? _error : new Error(String(_error));

    addStackTrace(error, common.options);
    addErrorMeta(error, toErrorMeta(event));

    const decodedCheckpoint = decodeCheckpoint(event.checkpoint);

    common.logger.error({
      service: "indexing",
      msg: `Error while processing '${event.name}' event in '${networkByChainId[event.chainId]!.name}' block ${decodedCheckpoint.blockNumber}`,
      error,
    });

    common.metrics.ponder_indexing_has_error.set(1);

    return { status: "error", error };
  }

  return { status: "success" };
};

const toErrorMeta = (event: DeepPartial<Event> | DeepPartial<SetupEvent>) => {
  switch (event?.type) {
    case "setup": {
      return `Block:\n${prettyPrint({
        number: event?.block,
      })}`;
    }

    case "log": {
      return [
        `Event arguments:\n${prettyPrint(event?.event?.args)}`,
        logText(event?.event?.log),
        transactionText(event?.event?.transaction),
        blockText(event?.event?.block),
      ].join("\n");
    }

    case "trace": {
      return [
        `Call trace arguments:\n${prettyPrint(event?.event?.args)}`,
        traceText(event?.event?.trace),
        transactionText(event?.event?.transaction),
        blockText(event?.event?.block),
      ].join("\n");
    }

    case "transfer": {
      return [
        `Transfer arguments:\n${prettyPrint(event?.event?.transfer)}`,
        traceText(event?.event?.trace),
        transactionText(event?.event?.transaction),
        blockText(event?.event?.block),
      ].join("\n");
    }

    case "block": {
      return blockText(event?.event?.block);
    }

    case "transaction": {
      return [
        transactionText(event?.event?.transaction),
        blockText(event?.event?.block),
      ].join("\n");
    }

    default: {
      return undefined;
    }
  }
};

const addErrorMeta = (error: unknown, meta: string | undefined) => {
  // If error isn't an object we can modify, do nothing
  if (typeof error !== "object" || error === null) return;
  if (meta === undefined) return;

  try {
    const errorObj = error as { meta?: unknown };
    // If meta exists and is an array, try to add to it
    if (Array.isArray(errorObj.meta)) {
      errorObj.meta = [...errorObj.meta, meta];
    } else {
      // Otherwise set meta to be a new array with the meta string
      errorObj.meta = [meta];
    }
  } catch {
    // Ignore errors
  }
};

const blockText = (block?: DeepPartial<Block>) =>
  `Block:\n${prettyPrint({
    hash: block?.hash,
    number: block?.number,
    timestamp: block?.timestamp,
  })}`;

const transactionText = (transaction?: DeepPartial<Transaction>) =>
  `Transaction:\n${prettyPrint({
    hash: transaction?.hash,
    from: transaction?.from,
    to: transaction?.to,
  })}`;

const logText = (log?: DeepPartial<Log>) =>
  `Log:\n${prettyPrint({
    index: log?.logIndex,
    address: log?.address,
  })}`;

const traceText = (trace?: DeepPartial<Trace>) =>
  `Trace:\n${prettyPrint({
    traceIndex: trace?.traceIndex,
    from: trace?.from,
    to: trace?.to,
  })}`;<|MERGE_RESOLUTION|>--- conflicted
+++ resolved
@@ -1,13 +1,5 @@
-<<<<<<< HEAD
-=======
-import type { IndexingFunctions } from "@/build/configAndIndexingFunctions.js";
-import type { Common } from "@/common/common.js";
-import type { Network } from "@/config/networks.js";
-import type { Schema } from "@/drizzle/index.js";
->>>>>>> 7d9cbff1
 import type { IndexingStore } from "@/indexing-store/index.js";
 import type { Common } from "@/internal/common.js";
-import { BaseError } from "@/internal/errors.js";
 import type {
   ContractSource,
   Event,
