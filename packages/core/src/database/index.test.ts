import { setupCommon, setupIsolatedDatabase } from "@/_test/setup.js";
import { buildSchema } from "@/build/schema.js";
import {
  bigint,
  hex,
  onchainEnum,
  onchainTable,
  primaryKey,
} from "@/drizzle/onchain.js";
import { createRealtimeIndexingStore } from "@/indexing-store/realtime.js";
import {
  encodeCheckpoint,
  maxCheckpoint,
  zeroCheckpoint,
} from "@/utils/checkpoint.js";
import { wait } from "@/utils/wait.js";
import { sql } from "drizzle-orm";
import { index, pgSchema } from "drizzle-orm/pg-core";
import { sql as ksql } from "kysely";
import { zeroAddress } from "viem";
import { beforeEach, expect, test } from "vitest";
import { type Database, type PonderApp, createDatabase } from "./index.js";

beforeEach(setupCommon);
beforeEach(setupIsolatedDatabase);

const account = onchainTable("account", (p) => ({
  address: p.hex().primaryKey(),
  balance: p.bigint(),
}));

function createCheckpoint(index: number): string {
  return encodeCheckpoint({ ...zeroCheckpoint, blockTimestamp: index });
}

// skip pglite because it doesn't support multiple connections
test("createDatabase() readonly", async (context) => {
  if (context.databaseConfig.kind === "pglite_test") return;
  const database = await createDatabase({
    common: context.common,
    namespace: "public",
    preBuild: {
      databaseConfig: context.databaseConfig,
    },
    schemaBuild: {
      schema: { account },
      statements: buildSchema({ schema: { account } }).statements,
    },
  });

  await database.migrate({ buildId: "abc" });

  const error = await database.qb.drizzleReadonly
    .insert(account)
    .values({
      address: zeroAddress,
      balance: 10n,
    })
    .catch((error) => error);

  expect(error).toBeDefined();
  expect(error?.message).toContain("permission denied for table");

  // TODO(kyle) test query complexity limit

  await database.kill();
});

test("createDatabase() search path", async (context) => {
  // create table in "Ponder" schema

  const schemaAccount = pgSchema("Ponder").table("account", {
    address: hex().primaryKey(),
    balance: bigint(),
  });

  const database = await createDatabase({
    common: context.common,
    namespace: "Ponder",
    preBuild: {
      databaseConfig: context.databaseConfig,
    },
    schemaBuild: {
      schema: { account: schemaAccount },
      statements: buildSchema({ schema: { account: schemaAccount } })
        .statements,
    },
  });
  await database.migrate({ buildId: "abc" });

  // using bare "account" will leave schema empty, and the search_path
  // will then use the "Ponder" schema

  const rows = await database.qb.drizzleReadonly.select().from(account);

  expect(rows).toStrictEqual([]);

  await database.kill();
});

<<<<<<< HEAD
test("migrate() succeeds with empty schema", async (context) => {
=======
test("createDatabase() role limits", async (context) => {
  if (context.databaseConfig.kind === "pglite_test") return;
  const database = await createDatabase({
    common: context.common,
    preBuild: {
      databaseConfig: context.databaseConfig,
      namespace: "public",
    },
    schemaBuild: {
      schema: { account },
      statements: buildSchema({ schema: { account } }).statements,
    },
  });

  const error = await ksql`
WITH RECURSIVE infinite_cte AS (
  -- Anchor member
  SELECT 1 AS num
  UNION ALL
  -- Recursive member
  SELECT num + 1
  FROM infinite_cte
)
SELECT *
FROM infinite_cte;`
    .execute(database.qb.readonly)
    .catch((error) => error);

  expect(error).toBeDefined();
  expect(error?.message).toContain(
    "temporary file size exceeds temp_file_limit (1024kB)",
  );

  await database.kill();
});

test("prepareNamespace() succeeds with empty schema", async (context) => {
>>>>>>> 829a2772
  const database = await createDatabase({
    common: context.common,
    namespace: "public",
    preBuild: {
      databaseConfig: context.databaseConfig,
    },
    schemaBuild: {
      schema: { account },
      statements: buildSchema({ schema: { account } }).statements,
    },
  });

  await database.migrate({ buildId: "abc" });

  const tableNames = await getUserTableNames(database, "public");
  expect(tableNames).toContain("account");
  expect(tableNames).toContain("_reorg__account");
  expect(tableNames).toContain("_ponder_meta");

  const metadata = await database.qb.internal
    .selectFrom("_ponder_meta")
    .selectAll()
    .execute();

  expect(metadata).toHaveLength(1);

  await database.unlock();
  await database.kill();
});

test("migrate() with empty schema creates tables and enums", async (context) => {
  const mood = onchainEnum("mood", ["sad", "happy"]);

  const kyle = onchainTable("kyle", (p) => ({
    age: p.integer().primaryKey(),
    mood: mood().notNull(),
  }));

  const user = onchainTable(
    "table",
    (p) => ({
      name: p.text(),
      age: p.integer(),
      address: p.hex(),
    }),
    (table) => ({
      primaryKeys: primaryKey({ columns: [table.name, table.address] }),
    }),
  );

  const database = await createDatabase({
    common: context.common,
    namespace: "public",
    preBuild: {
      databaseConfig: context.databaseConfig,
    },
    schemaBuild: {
      schema: { account, kyle, mood, user },
      statements: buildSchema({ schema: { account, kyle, mood, user } })
        .statements,
    },
  });

  await database.migrate({ buildId: "abc" });

  const tableNames = await getUserTableNames(database, "public");
  expect(tableNames).toContain("account");
  expect(tableNames).toContain("_reorg__account");
  expect(tableNames).toContain("kyle");
  expect(tableNames).toContain("_reorg__kyle");
  expect(tableNames).toContain("kyle");
  expect(tableNames).toContain("_reorg__kyle");
  expect(tableNames).toContain("_ponder_meta");

  await database.unlock();
  await database.kill();
});

test("migrate() throws with schema used", async (context) => {
  const database = await createDatabase({
    common: context.common,
    namespace: "public",
    preBuild: {
      databaseConfig: context.databaseConfig,
    },
    schemaBuild: {
      schema: { account },
      statements: buildSchema({ schema: { account } }).statements,
    },
  });
  await database.migrate({ buildId: "abc" });
  await database.kill();

  const databaseTwo = await createDatabase({
    common: context.common,
    namespace: "public",
    preBuild: {
      databaseConfig: context.databaseConfig,
    },
    schemaBuild: {
      schema: { account },
      statements: buildSchema({ schema: { account } }).statements,
    },
  });

  const error = await databaseTwo
    .migrate({ buildId: "def" })
    .catch((err) => err);

  expect(error).toBeDefined();

  await databaseTwo.kill();
});

// PGlite not being able to concurrently connect to the same database from two different clients
// makes this test impossible.
test("migrate() throws with schema used after waiting for lock", async (context) => {
  if (context.databaseConfig.kind !== "postgres") return;

  context.common.options.databaseHeartbeatInterval = 250;
  context.common.options.databaseHeartbeatTimeout = 1000;

  const database = await createDatabase({
    common: context.common,
    namespace: "public",
    preBuild: {
      databaseConfig: context.databaseConfig,
    },
    schemaBuild: {
      schema: { account },
      statements: buildSchema({ schema: { account } }).statements,
    },
  });
  await database.migrate({ buildId: "abc" });
  await database.finalize({ checkpoint: createCheckpoint(10) });

  const databaseTwo = await createDatabase({
    common: context.common,
    namespace: "public",
    preBuild: {
      databaseConfig: context.databaseConfig,
    },
    schemaBuild: {
      schema: { account },
      statements: buildSchema({ schema: { account } }).statements,
    },
  });

  const error = await databaseTwo
    .migrate({ buildId: "abc" })
    .catch((err) => err);

  expect(error).toBeDefined();

  await database.kill();
  await databaseTwo.kill();
});

test("migrate() succeeds with crash recovery", async (context) => {
  const database = await createDatabase({
    common: context.common,
    namespace: "public",
    preBuild: {
      databaseConfig: context.databaseConfig,
    },
    schemaBuild: {
      schema: { account },
      statements: buildSchema({ schema: { account } }).statements,
    },
  });

  await database.migrate({ buildId: "abc" });

  await database.finalize({
    checkpoint: createCheckpoint(10),
  });

  await database.unlock();
  await database.kill();

  const databaseTwo = await createDatabase({
    common: context.common,
    namespace: "public",
    preBuild: {
      databaseConfig: context.databaseConfig,
    },
    schemaBuild: {
      schema: { account },
      statements: buildSchema({ schema: { account } }).statements,
    },
  });

  await databaseTwo.migrate({ buildId: "abc" });

  const metadata = await databaseTwo.qb.internal
    .selectFrom("_ponder_meta")
    .selectAll()
    .execute();

  expect(metadata).toHaveLength(1);

  const tableNames = await getUserTableNames(databaseTwo, "public");
  expect(tableNames).toContain("account");
  expect(tableNames).toContain("_reorg__account");
  expect(tableNames).toContain("_ponder_meta");

  await databaseTwo.kill();
});

test("migrate() succeeds with crash recovery after waiting for lock", async (context) => {
  context.common.options.databaseHeartbeatInterval = 750;
  context.common.options.databaseHeartbeatTimeout = 500;

  const database = await createDatabase({
    common: context.common,
    namespace: "public",
    preBuild: {
      databaseConfig: context.databaseConfig,
    },
    schemaBuild: {
      schema: { account },
      statements: buildSchema({ schema: { account } }).statements,
    },
  });
  await database.migrate({ buildId: "abc" });
  await database.finalize({ checkpoint: createCheckpoint(10) });

  const databaseTwo = await createDatabase({
    common: context.common,
    namespace: "public",
    preBuild: {
      databaseConfig: context.databaseConfig,
    },
    schemaBuild: {
      schema: { account },
      statements: buildSchema({ schema: { account } }).statements,
    },
  });

  await databaseTwo.migrate({ buildId: "abc" });

  await database.unlock();
  await database.kill();
  await databaseTwo.kill();
});

test("recoverCheckpoint() with crash recovery reverts rows", async (context) => {
  const database = await createDatabase({
    common: context.common,
    namespace: "public",
    preBuild: {
      databaseConfig: context.databaseConfig,
    },
    schemaBuild: {
      schema: { account },
      statements: buildSchema({ schema: { account } }).statements,
    },
  });

  await database.migrate({ buildId: "abc" });

  // setup tables, reorg tables, and metadata checkpoint

  await database.createTriggers();

  const indexingStore = createRealtimeIndexingStore({
    common: context.common,
    schemaBuild: { schema: { account } },
    database,
  });

  await indexingStore
    .insert(account)
    .values({ address: zeroAddress, balance: 10n });

  await database.complete({
    checkpoint: createCheckpoint(9),
  });

  await indexingStore
    .insert(account)
    .values({ address: "0x0000000000000000000000000000000000000001" });

  await database.complete({
    checkpoint: createCheckpoint(11),
  });

  await database.finalize({
    checkpoint: createCheckpoint(10),
  });

  await database.unlock();
  await database.kill();

  const databaseTwo = await createDatabase({
    common: context.common,
    namespace: "public",
    preBuild: {
      databaseConfig: context.databaseConfig,
    },
    schemaBuild: {
      schema: { account },
      statements: buildSchema({ schema: { account } }).statements,
    },
  });

  await databaseTwo.migrate({ buildId: "abc" });
  const checkpoint = await databaseTwo.recoverCheckpoint();

  expect(checkpoint).toMatchObject(createCheckpoint(10));

  const rows = await databaseTwo.qb.drizzle
    .execute(sql`SELECT * from "account"`)
    .then((result) => result.rows);

  expect(rows).toHaveLength(1);
  expect(rows[0]!.address).toBe(zeroAddress);

  const metadata = await databaseTwo.qb.internal
    .selectFrom("_ponder_meta")
    .selectAll()
    .execute();

  expect(metadata).toHaveLength(1);

  await databaseTwo.kill();
});

test("recoverCheckpoint() with crash recovery drops indexes and triggers", async (context) => {
  const account = onchainTable(
    "account",
    (p) => ({
      address: p.hex().primaryKey(),
      balance: p.bigint(),
    }),
    (table) => ({
      balanceIdx: index().on(table.balance),
    }),
  );

  const database = await createDatabase({
    common: context.common,
    namespace: "public",
    preBuild: {
      databaseConfig: context.databaseConfig,
    },
    schemaBuild: {
      schema: { account },
      statements: buildSchema({ schema: { account } }).statements,
    },
  });

  await database.migrate({ buildId: "abc" });

  await database.finalize({
    checkpoint: createCheckpoint(10),
  });

  await database.createIndexes();

  await database.unlock();
  await database.kill();

  const databaseTwo = await createDatabase({
    common: context.common,
    namespace: "public",
    preBuild: {
      databaseConfig: context.databaseConfig,
    },
    schemaBuild: {
      schema: { account },
      statements: buildSchema({ schema: { account } }).statements,
    },
  });

  await databaseTwo.migrate({ buildId: "abc" });
  await databaseTwo.recoverCheckpoint();

  const indexNames = await getUserIndexNames(databaseTwo, "public", "account");

  expect(indexNames).toHaveLength(1);

  await databaseTwo.kill();
});

test("heartbeat updates the heartbeat_at value", async (context) => {
  context.common.options.databaseHeartbeatInterval = 250;
  context.common.options.databaseHeartbeatTimeout = 625;

  const database = await createDatabase({
    common: context.common,
    namespace: "public",
    preBuild: {
      databaseConfig: context.databaseConfig,
    },
    schemaBuild: {
      schema: { account },
      statements: buildSchema({ schema: { account } }).statements,
    },
  });

  await database.migrate({ buildId: "abc" });

  const row = await database.qb.internal
    .selectFrom("_ponder_meta")
    .where("key", "=", "app")
    .select("value")
    .executeTakeFirst();

  await wait(500);

  const rowAfterHeartbeat = await database.qb.internal
    .selectFrom("_ponder_meta")
    .where("key", "=", "app")
    .select("value")
    .executeTakeFirst();

  expect(
    // @ts-ignore
    BigInt(rowAfterHeartbeat!.value!.heartbeat_at as number),
    // @ts-ignore
  ).toBeGreaterThan(row!.value!.heartbeat_at as number);

  await database.unlock();
  await database.kill();
});

test("finalize()", async (context) => {
  const database = await createDatabase({
    common: context.common,
    namespace: "public",
    preBuild: {
      databaseConfig: context.databaseConfig,
    },
    schemaBuild: {
      schema: { account },
      statements: buildSchema({ schema: { account } }).statements,
    },
  });

  await database.migrate({ buildId: "abc" });

  // setup tables, reorg tables, and metadata checkpoint

  await database.createTriggers();

  const indexingStore = createRealtimeIndexingStore({
    common: context.common,
    schemaBuild: { schema: { account } },
    database,
  });

  await indexingStore
    .insert(account)
    .values({ address: zeroAddress, balance: 10n });

  await database.complete({
    checkpoint: createCheckpoint(9),
  });

  await indexingStore
    .update(account, { address: zeroAddress })
    .set({ balance: 88n });

  await indexingStore
    .insert(account)
    .values({ address: "0x0000000000000000000000000000000000000001" });

  await database.complete({
    checkpoint: createCheckpoint(11),
  });

  await database.finalize({
    checkpoint: createCheckpoint(10),
  });

  // reorg tables

  const rows = await database.qb.user
    .selectFrom("_reorg__account")
    .selectAll()
    .execute();

  expect(rows).toHaveLength(2);

  // metadata

  const metadata = await database.qb.internal
    .selectFrom("_ponder_meta")
    .where("key", "=", "app")
    .select("value")
    .executeTakeFirst();

  // @ts-ignore
  expect(metadata?.value?.checkpoint).toBe(createCheckpoint(10));

  await database.kill();
});

test("unlock()", async (context) => {
  let database = await createDatabase({
    common: context.common,
    namespace: "public",
    preBuild: {
      databaseConfig: context.databaseConfig,
    },
    schemaBuild: {
      schema: { account },
      statements: buildSchema({ schema: { account } }).statements,
    },
  });

  await database.migrate({ buildId: "abc" });
  await database.unlock();
  await database.kill();

  database = await createDatabase({
    common: context.common,
    namespace: "public",
    preBuild: {
      databaseConfig: context.databaseConfig,
    },
    schemaBuild: {
      schema: { account },
      statements: buildSchema({ schema: { account } }).statements,
    },
  });

  const metadata = await database.qb.internal
    .selectFrom("_ponder_meta")
    .selectAll()
    .where("key", "=", "app")
    .execute();

  expect((metadata[0]!.value as PonderApp).is_locked).toBe(0);

  await database.unlock();
  await database.kill();
});

test("createIndexes()", async (context) => {
  const account = onchainTable(
    "account",
    (p) => ({
      address: p.hex().primaryKey(),
      balance: p.bigint(),
    }),
    (table) => ({
      balanceIdx: index("balance_index").on(table.balance),
    }),
  );

  const database = await createDatabase({
    common: context.common,
    namespace: "public",
    preBuild: {
      databaseConfig: context.databaseConfig,
    },
    schemaBuild: {
      schema: { account },
      statements: buildSchema({ schema: { account } }).statements,
    },
  });

  await database.migrate({ buildId: "abc" });
  await database.createIndexes();

  const indexNames = await getUserIndexNames(database, "public", "account");
  expect(indexNames).toContain("balance_index");

  await database.unlock();
  await database.kill();
});

test("createTriggers()", async (context) => {
  const database = await createDatabase({
    common: context.common,
    namespace: "public",
    preBuild: {
      databaseConfig: context.databaseConfig,
    },
    schemaBuild: {
      schema: { account },
      statements: buildSchema({ schema: { account } }).statements,
    },
  });

  await database.migrate({ buildId: "abc" });
  await database.createTriggers();

  const indexingStore = createRealtimeIndexingStore({
    common: context.common,
    schemaBuild: { schema: { account } },
    database,
  });

  await indexingStore
    .insert(account)
    .values({ address: zeroAddress, balance: 10n });

  const rows = await database.qb.user
    .selectFrom("_reorg__account")
    .selectAll()
    .execute();

  expect(rows).toStrictEqual([
    {
      address: zeroAddress,
      balance: "10",
      operation: 0,
      operation_id: 1,
      checkpoint: encodeCheckpoint(maxCheckpoint),
    },
  ]);

  await database.unlock();
  await database.kill();
});

test("createTriggers() duplicate", async (context) => {
  const database = await createDatabase({
    common: context.common,
    namespace: "public",
    preBuild: {
      databaseConfig: context.databaseConfig,
    },
    schemaBuild: {
      schema: { account },
      statements: buildSchema({ schema: { account } }).statements,
    },
  });

  await database.migrate({ buildId: "abc" });
  await database.createTriggers();
  await database.createTriggers();

  await database.unlock();
  await database.kill();
});

test("complete()", async (context) => {
  const database = await createDatabase({
    common: context.common,
    namespace: "public",
    preBuild: {
      databaseConfig: context.databaseConfig,
    },
    schemaBuild: {
      schema: { account },
      statements: buildSchema({ schema: { account } }).statements,
    },
  });

  await database.migrate({ buildId: "abc" });
  await database.createTriggers();

  const indexingStore = createRealtimeIndexingStore({
    common: context.common,
    schemaBuild: { schema: { account } },
    database,
  });

  await indexingStore
    .insert(account)
    .values({ address: zeroAddress, balance: 10n });

  await database.complete({
    checkpoint: createCheckpoint(10),
  });

  const rows = await database.qb.user
    .selectFrom("_reorg__account")
    .selectAll()
    .execute();

  expect(rows).toStrictEqual([
    {
      address: zeroAddress,
      balance: "10",
      operation: 0,
      operation_id: 1,
      checkpoint: createCheckpoint(10),
    },
  ]);

  await database.kill();
});

test("revert()", async (context) => {
  const database = await createDatabase({
    common: context.common,
    namespace: "public",
    preBuild: {
      databaseConfig: context.databaseConfig,
    },
    schemaBuild: {
      schema: { account },
      statements: buildSchema({ schema: { account } }).statements,
    },
  });

  await database.migrate({ buildId: "abc" });

  // setup tables, reorg tables, and metadata checkpoint

  await database.createTriggers();

  const indexingStore = createRealtimeIndexingStore({
    common: context.common,
    schemaBuild: { schema: { account } },
    database,
  });

  await indexingStore
    .insert(account)
    .values({ address: zeroAddress, balance: 10n });

  await database.complete({
    checkpoint: createCheckpoint(9),
  });

  await indexingStore
    .update(account, { address: zeroAddress })
    .set({ balance: 88n });

  await indexingStore
    .insert(account)
    .values({ address: "0x0000000000000000000000000000000000000001" });

  await database.complete({
    checkpoint: createCheckpoint(11),
  });

  await database.revert({
    checkpoint: createCheckpoint(10),
  });

  const rows = await database.qb.user
    .selectFrom("account")
    .selectAll()
    .execute();

  expect(rows).toHaveLength(1);
  expect(rows[0]).toStrictEqual({ address: zeroAddress, balance: "10" });

  await database.kill();
});

async function getUserTableNames(database: Database, namespace: string) {
  const { rows } = await database.qb.internal.executeQuery<{ name: string }>(
    ksql`
      SELECT table_name as name
      FROM information_schema.tables
      WHERE table_schema = '${ksql.raw(namespace)}'
      AND table_type = 'BASE TABLE'
    `.compile(database.qb.internal),
  );
  return rows.map(({ name }) => name);
}

async function getUserIndexNames(
  database: Database,
  namespace: string,
  tableName: string,
) {
  const { rows } = await database.qb.internal.executeQuery<{
    name: string;
    tbl_name: string;
  }>(
    ksql`
      SELECT indexname as name
      FROM pg_indexes
      WHERE schemaname = '${ksql.raw(namespace)}'
      AND tablename = '${ksql.raw(tableName)}'
    `.compile(database.qb.internal),
  );
  return rows.map((r) => r.name);
}<|MERGE_RESOLUTION|>--- conflicted
+++ resolved
@@ -98,16 +98,13 @@
   await database.kill();
 });
 
-<<<<<<< HEAD
-test("migrate() succeeds with empty schema", async (context) => {
-=======
 test("createDatabase() role limits", async (context) => {
   if (context.databaseConfig.kind === "pglite_test") return;
   const database = await createDatabase({
     common: context.common,
-    preBuild: {
-      databaseConfig: context.databaseConfig,
-      namespace: "public",
+    namespace: "public",
+    preBuild: {
+      databaseConfig: context.databaseConfig,
     },
     schemaBuild: {
       schema: { account },
@@ -137,8 +134,7 @@
   await database.kill();
 });
 
-test("prepareNamespace() succeeds with empty schema", async (context) => {
->>>>>>> 829a2772
+test("migrate() succeeds with empty schema", async (context) => {
   const database = await createDatabase({
     common: context.common,
     namespace: "public",
