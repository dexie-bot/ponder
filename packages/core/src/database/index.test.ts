import { setupCommon, setupIsolatedDatabase } from "@/_test/setup.js";
import { buildSchema } from "@/build/schema.js";
import {
  bigint,
  hex,
  onchainEnum,
  onchainTable,
  primaryKey,
} from "@/drizzle/onchain.js";
import { createRealtimeIndexingStore } from "@/indexing-store/realtime.js";
import {
  type Checkpoint,
  MAX_CHECKPOINT_STRING,
  ZERO_CHECKPOINT,
  encodeCheckpoint,
} from "@/utils/checkpoint.js";
import { wait } from "@/utils/wait.js";
import { sql } from "drizzle-orm";
import { index, pgSchema } from "drizzle-orm/pg-core";
import { sql as ksql } from "kysely";
import { zeroAddress } from "viem";
import { beforeEach, expect, test } from "vitest";
import { type Database, type PonderApp, createDatabase } from "./index.js";

beforeEach(setupCommon);
beforeEach(setupIsolatedDatabase);

const account = onchainTable("account", (p) => ({
  address: p.hex().primaryKey(),
  balance: p.bigint(),
}));

function createCheckpoint(checkpoint: Partial<Checkpoint>): string {
  return encodeCheckpoint({ ...ZERO_CHECKPOINT, ...checkpoint });
}

// skip pglite because it doesn't support multiple connections
test("createDatabase() readonly", async (context) => {
  if (context.databaseConfig.kind === "pglite_test") return;
  const database = await createDatabase({
    common: context.common,
    namespace: "public",
    preBuild: {
      databaseConfig: context.databaseConfig,
<<<<<<< HEAD
      namespace: "public",
      mode: "multichain",
=======
>>>>>>> 25caa4a9
    },
    schemaBuild: {
      schema: { account },
      statements: buildSchema({ schema: { account } }).statements,
    },
  });

  await database.migrate({ buildId: "abc" });

  const error = await database.qb.drizzleReadonly
    .insert(account)
    .values({
      address: zeroAddress,
      balance: 10n,
    })
    .catch((error) => error);

  expect(error).toBeDefined();
  expect(error?.message).toContain("permission denied for table");

  // TODO(kyle) test query complexity limit

  await database.kill();
});

test("createDatabase() search path", async (context) => {
  // create table in "Ponder" schema

  const schemaAccount = pgSchema("Ponder").table("account", {
    address: hex().primaryKey(),
    balance: bigint(),
  });

  const database = await createDatabase({
    common: context.common,
    namespace: "Ponder",
    preBuild: {
      databaseConfig: context.databaseConfig,
<<<<<<< HEAD
      namespace: "ponder",
      mode: "multichain",
=======
>>>>>>> 25caa4a9
    },
    schemaBuild: {
      schema: { account: schemaAccount },
      statements: buildSchema({ schema: { account: schemaAccount } })
        .statements,
    },
  });
  await database.migrate({ buildId: "abc" });

  // using bare "account" will leave schema empty, and the search_path
  // will then use the "Ponder" schema

  const rows = await database.qb.drizzleReadonly.select().from(account);

  expect(rows).toStrictEqual([]);

  await database.kill();
});

test("migrate() succeeds with empty schema", async (context) => {
  const database = await createDatabase({
    common: context.common,
    namespace: "public",
    preBuild: {
      databaseConfig: context.databaseConfig,
<<<<<<< HEAD
      namespace: "public",
      mode: "multichain",
=======
>>>>>>> 25caa4a9
    },
    schemaBuild: {
      schema: { account },
      statements: buildSchema({ schema: { account } }).statements,
    },
  });

<<<<<<< HEAD
  const { checkpoints } = await database.prepareNamespace({ buildId: "abc" });

  expect(checkpoints).toStrictEqual([]);
=======
  await database.migrate({ buildId: "abc" });
>>>>>>> 25caa4a9

  const tableNames = await getUserTableNames(database, "public");
  expect(tableNames).toContain("account");
  expect(tableNames).toContain("_reorg__account");
  expect(tableNames).toContain("_ponder_meta");

  const metadata = await database.qb.internal
    .selectFrom("_ponder_meta")
    .selectAll()
    .execute();

  expect(metadata).toHaveLength(1);

  await database.unlock();
  await database.kill();
});

<<<<<<< HEAD
test("prepareNamespace() throws with schema used", async (context) => {
  const database = await createDatabase({
    common: context.common,
    preBuild: {
      databaseConfig: context.databaseConfig,
      namespace: "public",
      mode: "multichain",
    },
    schemaBuild: {
      schema: { account },
      statements: buildSchema({ schema: { account } }).statements,
    },
  });
  await database.prepareNamespace({ buildId: "abc" });
  await database.kill();
=======
test("migrate() with empty schema creates tables and enums", async (context) => {
  const mood = onchainEnum("mood", ["sad", "happy"]);
>>>>>>> 25caa4a9

  const kyle = onchainTable("kyle", (p) => ({
    age: p.integer().primaryKey(),
    mood: mood().notNull(),
  }));

  const user = onchainTable(
    "table",
    (p) => ({
      name: p.text(),
      age: p.integer(),
      address: p.hex(),
    }),
    (table) => ({
      primaryKeys: primaryKey({ columns: [table.name, table.address] }),
    }),
  );

  const database = await createDatabase({
    common: context.common,
    namespace: "public",
    preBuild: {
      databaseConfig: context.databaseConfig,
<<<<<<< HEAD
      namespace: "public",
      mode: "multichain",
=======
>>>>>>> 25caa4a9
    },
    schemaBuild: {
      schema: { account, kyle, mood, user },
      statements: buildSchema({ schema: { account, kyle, mood, user } })
        .statements,
    },
  });

  await database.migrate({ buildId: "abc" });

  const tableNames = await getUserTableNames(database, "public");
  expect(tableNames).toContain("account");
  expect(tableNames).toContain("_reorg__account");
  expect(tableNames).toContain("kyle");
  expect(tableNames).toContain("_reorg__kyle");
  expect(tableNames).toContain("kyle");
  expect(tableNames).toContain("_reorg__kyle");
  expect(tableNames).toContain("_ponder_meta");

  await database.unlock();
  await database.kill();
});

test("migrate() throws with schema used", async (context) => {
  const database = await createDatabase({
    common: context.common,
    namespace: "public",
    preBuild: {
      databaseConfig: context.databaseConfig,
<<<<<<< HEAD
      namespace: "public",
      mode: "multichain",
=======
>>>>>>> 25caa4a9
    },
    schemaBuild: {
      schema: { account },
      statements: buildSchema({ schema: { account } }).statements,
    },
  });
<<<<<<< HEAD

  await database.prepareNamespace({ buildId: "abc" });

  await database.finalize({
    checkpoints: [
      {
        chainId: 1,
        checkpoint: createCheckpoint({ chainId: 1n, blockNumber: 10n }),
      },
    ],
  });

  await database.unlock();
=======
  await database.migrate({ buildId: "abc" });
>>>>>>> 25caa4a9
  await database.kill();

  const databaseTwo = await createDatabase({
    common: context.common,
    namespace: "public",
    preBuild: {
      databaseConfig: context.databaseConfig,
<<<<<<< HEAD
      namespace: "public",
      mode: "multichain",
=======
>>>>>>> 25caa4a9
    },
    schemaBuild: {
      schema: { account },
      statements: buildSchema({ schema: { account } }).statements,
    },
  });

<<<<<<< HEAD
  const { checkpoints } = await databaseTwo.prepareNamespace({
    buildId: "abc",
  });

  expect(checkpoints).toStrictEqual([
    {
      chainId: 1,
      checkpoint: createCheckpoint({ chainId: 1n, blockNumber: 10n }),
    },
  ]);

  const metadata = await databaseTwo.qb.internal
    .selectFrom("_ponder_meta")
    .selectAll()
    .execute();

  expect(metadata).toHaveLength(1);
=======
  const error = await databaseTwo
    .migrate({ buildId: "def" })
    .catch((err) => err);
>>>>>>> 25caa4a9

  expect(error).toBeDefined();

  await databaseTwo.kill();
});

// PGlite not being able to concurrently connect to the same database from two different clients
// makes this test impossible.
test("migrate() throws with schema used after waiting for lock", async (context) => {
  if (context.databaseConfig.kind !== "postgres") return;

  context.common.options.databaseHeartbeatInterval = 250;
  context.common.options.databaseHeartbeatTimeout = 1000;

  const database = await createDatabase({
    common: context.common,
    namespace: "public",
    preBuild: {
      databaseConfig: context.databaseConfig,
<<<<<<< HEAD
      namespace: "public",
      mode: "multichain",
=======
>>>>>>> 25caa4a9
    },
    schemaBuild: {
      schema: { account },
      statements: buildSchema({ schema: { account } }).statements,
    },
  });
<<<<<<< HEAD
  await database.prepareNamespace({ buildId: "abc" });
  await database.finalize({
    checkpoints: [
      {
        chainId: 1,
        checkpoint: createCheckpoint({ chainId: 1n, blockNumber: 10n }),
      },
    ],
  });
=======
  await database.migrate({ buildId: "abc" });
  await database.finalize({ checkpoint: createCheckpoint(10) });
>>>>>>> 25caa4a9

  const databaseTwo = await createDatabase({
    common: context.common,
    namespace: "public",
    preBuild: {
      databaseConfig: context.databaseConfig,
<<<<<<< HEAD
      namespace: "public",
      mode: "multichain",
=======
>>>>>>> 25caa4a9
    },
    schemaBuild: {
      schema: { account },
      statements: buildSchema({ schema: { account } }).statements,
    },
  });

<<<<<<< HEAD
  const { checkpoints } = await databaseTwo.prepareNamespace({
    buildId: "abc",
  });

  expect(checkpoints).toStrictEqual([
    {
      chainId: 1,
      checkpoint: createCheckpoint({ chainId: 1n, blockNumber: 10n }),
    },
  ]);
=======
  const error = await databaseTwo
    .migrate({ buildId: "abc" })
    .catch((err) => err);

  expect(error).toBeDefined();
>>>>>>> 25caa4a9

  await database.kill();
  await databaseTwo.kill();
});

test("migrate() succeeds with crash recovery", async (context) => {
  const database = await createDatabase({
    common: context.common,
    namespace: "public",
    preBuild: {
      databaseConfig: context.databaseConfig,
<<<<<<< HEAD
      namespace: "public",
      mode: "multichain",
=======
>>>>>>> 25caa4a9
    },
    schemaBuild: {
      schema: { account },
      statements: buildSchema({ schema: { account } }).statements,
    },
  });
<<<<<<< HEAD
  await database.prepareNamespace({ buildId: "abc" });
  await database.finalize({
    checkpoints: [
      {
        chainId: 1,
        checkpoint: createCheckpoint({ chainId: 1n, blockNumber: 10n }),
      },
    ],
  });
=======

  await database.migrate({ buildId: "abc" });

  await database.finalize({
    checkpoint: createCheckpoint(10),
  });

  await database.unlock();
  await database.kill();
>>>>>>> 25caa4a9

  const databaseTwo = await createDatabase({
    common: context.common,
    namespace: "public",
    preBuild: {
      databaseConfig: context.databaseConfig,
<<<<<<< HEAD
      namespace: "public",
      mode: "multichain",
=======
>>>>>>> 25caa4a9
    },
    schemaBuild: {
      schema: { account },
      statements: buildSchema({ schema: { account } }).statements,
    },
  });

  await databaseTwo.migrate({ buildId: "abc" });

  const metadata = await databaseTwo.qb.internal
    .selectFrom("_ponder_meta")
    .selectAll()
    .execute();

  expect(metadata).toHaveLength(1);

  const tableNames = await getUserTableNames(databaseTwo, "public");
  expect(tableNames).toContain("account");
  expect(tableNames).toContain("_reorg__account");
  expect(tableNames).toContain("_ponder_meta");

  await databaseTwo.kill();
});

test("migrate() succeeds with crash recovery after waiting for lock", async (context) => {
  context.common.options.databaseHeartbeatInterval = 750;
  context.common.options.databaseHeartbeatTimeout = 500;

  const database = await createDatabase({
    common: context.common,
    namespace: "public",
    preBuild: {
      databaseConfig: context.databaseConfig,
<<<<<<< HEAD
      namespace: "public",
      mode: "multichain",
=======
>>>>>>> 25caa4a9
    },
    schemaBuild: {
      schema: { account },
      statements: buildSchema({ schema: { account } }).statements,
    },
  });
  await database.migrate({ buildId: "abc" });
  await database.finalize({ checkpoint: createCheckpoint(10) });

  const databaseTwo = await createDatabase({
    common: context.common,
    namespace: "public",
    preBuild: {
      databaseConfig: context.databaseConfig,
    },
    schemaBuild: {
      schema: { account },
      statements: buildSchema({ schema: { account } }).statements,
    },
  });

  await databaseTwo.migrate({ buildId: "abc" });

  await database.unlock();
  await database.kill();
  await databaseTwo.kill();
});

test("recoverCheckpoint() with crash recovery reverts rows", async (context) => {
  const database = await createDatabase({
    common: context.common,
    namespace: "public",
    preBuild: {
      databaseConfig: context.databaseConfig,
<<<<<<< HEAD
      namespace: "public",
      mode: "multichain",
=======
>>>>>>> 25caa4a9
    },
    schemaBuild: {
      schema: { account },
      statements: buildSchema({ schema: { account } }).statements,
    },
  });

  await database.migrate({ buildId: "abc" });

  // setup tables, reorg tables, and metadata checkpoint

  await database.createTriggers();

  const indexingStore = createRealtimeIndexingStore({
    common: context.common,
    schemaBuild: { schema: { account } },
    database,
  });

  await indexingStore
    .insert(account)
    .values({ address: zeroAddress, balance: 10n });

  await database.complete({
    checkpoint: createCheckpoint({ chainId: 1n, blockNumber: 9n }),
  });

  await indexingStore
    .insert(account)
    .values({ address: "0x0000000000000000000000000000000000000001" });

  await database.complete({
    checkpoint: createCheckpoint({ chainId: 1n, blockNumber: 11n }),
  });

  await database.finalize({
    checkpoints: [
      {
        chainId: 1,
        checkpoint: createCheckpoint({ chainId: 1n, blockNumber: 10n }),
      },
    ],
  });

  await database.unlock();
  await database.kill();

  const databaseTwo = await createDatabase({
    common: context.common,
    namespace: "public",
    preBuild: {
      databaseConfig: context.databaseConfig,
<<<<<<< HEAD
      namespace: "public",
      mode: "multichain",
=======
>>>>>>> 25caa4a9
    },
    schemaBuild: {
      schema: { account },
      statements: buildSchema({ schema: { account } }).statements,
    },
  });

<<<<<<< HEAD
  const { checkpoints } = await databaseTwo.prepareNamespace({
    buildId: "abc",
  });
=======
  await databaseTwo.migrate({ buildId: "abc" });
  const checkpoint = await databaseTwo.recoverCheckpoint();
>>>>>>> 25caa4a9

  expect(checkpoints).toStrictEqual([
    {
      chainId: 1,
      checkpoint: createCheckpoint({ chainId: 1n, blockNumber: 10n }),
    },
  ]);

  const rows = await databaseTwo.qb.drizzle
    .execute(sql`SELECT * from "account"`)
    .then((result) => result.rows);

  expect(rows).toHaveLength(1);
  expect(rows[0]!.address).toBe(zeroAddress);

  const metadata = await databaseTwo.qb.internal
    .selectFrom("_ponder_meta")
    .selectAll()
    .execute();

  expect(metadata).toHaveLength(1);

  await databaseTwo.kill();
});

test("recoverCheckpoint() with crash recovery drops indexes and triggers", async (context) => {
  const account = onchainTable(
    "account",
    (p) => ({
      address: p.hex().primaryKey(),
      balance: p.bigint(),
    }),
    (table) => ({
      balanceIdx: index().on(table.balance),
    }),
  );

  const database = await createDatabase({
    common: context.common,
    namespace: "public",
    preBuild: {
      databaseConfig: context.databaseConfig,
<<<<<<< HEAD
      namespace: "public",
      mode: "multichain",
=======
>>>>>>> 25caa4a9
    },
    schemaBuild: {
      schema: { account },
      statements: buildSchema({ schema: { account } }).statements,
    },
  });

  await database.migrate({ buildId: "abc" });

  await database.finalize({
    checkpoints: [
      {
        chainId: 1,
        checkpoint: createCheckpoint({ chainId: 1n, blockNumber: 10n }),
      },
    ],
  });

  await database.createIndexes();

  await database.unlock();
  await database.kill();

  const databaseTwo = await createDatabase({
    common: context.common,
    namespace: "public",
    preBuild: {
      databaseConfig: context.databaseConfig,
<<<<<<< HEAD
      namespace: "public",
      mode: "multichain",
=======
>>>>>>> 25caa4a9
    },
    schemaBuild: {
      schema: { account },
      statements: buildSchema({ schema: { account } }).statements,
    },
  });

  await databaseTwo.migrate({ buildId: "abc" });
  await databaseTwo.recoverCheckpoint();

  const indexNames = await getUserIndexNames(databaseTwo, "public", "account");

  expect(indexNames).toHaveLength(1);

  await databaseTwo.kill();
});

test("heartbeat updates the heartbeat_at value", async (context) => {
  context.common.options.databaseHeartbeatInterval = 250;
  context.common.options.databaseHeartbeatTimeout = 625;

  const database = await createDatabase({
    common: context.common,
    namespace: "public",
    preBuild: {
      databaseConfig: context.databaseConfig,
<<<<<<< HEAD
      namespace: "public",
      mode: "multichain",
=======
>>>>>>> 25caa4a9
    },
    schemaBuild: {
      schema: { account },
      statements: buildSchema({ schema: { account } }).statements,
    },
  });

  await database.migrate({ buildId: "abc" });

  const row = await database.qb.internal
    .selectFrom("_ponder_meta")
    .where("key", "=", "app")
    .select("value")
    .executeTakeFirst();

  await wait(500);

  const rowAfterHeartbeat = await database.qb.internal
    .selectFrom("_ponder_meta")
    .where("key", "=", "app")
    .select("value")
    .executeTakeFirst();

  expect(
    // @ts-ignore
    BigInt(rowAfterHeartbeat!.value!.heartbeat_at as number),
    // @ts-ignore
  ).toBeGreaterThan(row!.value!.heartbeat_at as number);

  await database.unlock();
  await database.kill();
});

test("finalize()", async (context) => {
  const database = await createDatabase({
    common: context.common,
    namespace: "public",
    preBuild: {
      databaseConfig: context.databaseConfig,
<<<<<<< HEAD
      namespace: "public",
      mode: "multichain",
=======
>>>>>>> 25caa4a9
    },
    schemaBuild: {
      schema: { account },
      statements: buildSchema({ schema: { account } }).statements,
    },
  });

  await database.migrate({ buildId: "abc" });

  // setup tables, reorg tables, and metadata checkpoint

  await database.createTriggers();

  const indexingStore = createRealtimeIndexingStore({
    common: context.common,
    schemaBuild: { schema: { account } },
    database,
  });

  await indexingStore
    .insert(account)
    .values({ address: zeroAddress, balance: 10n });

  await database.complete({
    checkpoint: createCheckpoint({ chainId: 1n, blockNumber: 9n }),
  });

  await indexingStore
    .update(account, { address: zeroAddress })
    .set({ balance: 88n });

  await indexingStore
    .insert(account)
    .values({ address: "0x0000000000000000000000000000000000000001" });

  await database.complete({
    checkpoint: createCheckpoint({ chainId: 1n, blockNumber: 11n }),
  });

  await database.finalize({
    checkpoints: [
      {
        chainId: 1,
        checkpoint: createCheckpoint({ chainId: 1n, blockNumber: 10n }),
      },
    ],
  });

  // reorg tables

  const rows = await database.qb.user
    .selectFrom("_reorg__account")
    .selectAll()
    .execute();

  expect(rows).toHaveLength(2);

  // metadata

  const metadata = await database.qb.internal
    .selectFrom("_ponder_meta")
    .where("key", "=", "app")
    .select("value")
    .executeTakeFirstOrThrow()
    .then(({ value }) => value);

  expect(metadata.checkpoints).toStrictEqual([
    {
      chainId: 1,
      checkpoint: createCheckpoint({ chainId: 1n, blockNumber: 10n }),
    },
  ]);

  await database.kill();
});

test("unlock()", async (context) => {
  let database = await createDatabase({
    common: context.common,
    namespace: "public",
    preBuild: {
      databaseConfig: context.databaseConfig,
<<<<<<< HEAD
      namespace: "public",
      mode: "multichain",
=======
>>>>>>> 25caa4a9
    },
    schemaBuild: {
      schema: { account },
      statements: buildSchema({ schema: { account } }).statements,
    },
  });

  await database.migrate({ buildId: "abc" });
  await database.unlock();
  await database.kill();

  database = await createDatabase({
    common: context.common,
    namespace: "public",
    preBuild: {
      databaseConfig: context.databaseConfig,
<<<<<<< HEAD
      namespace: "public",
      mode: "multichain",
=======
>>>>>>> 25caa4a9
    },
    schemaBuild: {
      schema: { account },
      statements: buildSchema({ schema: { account } }).statements,
    },
  });

  const metadata = await database.qb.internal
    .selectFrom("_ponder_meta")
    .selectAll()
    .where("key", "=", "app")
    .execute();

  expect((metadata[0]!.value as PonderApp).is_locked).toBe(0);

  await database.unlock();
  await database.kill();
});

test("createIndexes()", async (context) => {
  const account = onchainTable(
    "account",
    (p) => ({
      address: p.hex().primaryKey(),
      balance: p.bigint(),
    }),
    (table) => ({
      balanceIdx: index("balance_index").on(table.balance),
    }),
  );

  const database = await createDatabase({
    common: context.common,
    namespace: "public",
    preBuild: {
      databaseConfig: context.databaseConfig,
<<<<<<< HEAD
      namespace: "public",
      mode: "multichain",
=======
>>>>>>> 25caa4a9
    },
    schemaBuild: {
      schema: { account },
      statements: buildSchema({ schema: { account } }).statements,
    },
  });

  await database.migrate({ buildId: "abc" });
  await database.createIndexes();

  const indexNames = await getUserIndexNames(database, "public", "account");
  expect(indexNames).toContain("balance_index");

  await database.unlock();
  await database.kill();
});

test("createTriggers()", async (context) => {
  const database = await createDatabase({
    common: context.common,
    namespace: "public",
    preBuild: {
      databaseConfig: context.databaseConfig,
<<<<<<< HEAD
      namespace: "public",
      mode: "multichain",
=======
>>>>>>> 25caa4a9
    },
    schemaBuild: {
      schema: { account },
      statements: buildSchema({ schema: { account } }).statements,
    },
  });

  await database.migrate({ buildId: "abc" });
  await database.createTriggers();

  const indexingStore = createRealtimeIndexingStore({
    common: context.common,
    schemaBuild: { schema: { account } },
    database,
  });

  await indexingStore
    .insert(account)
    .values({ address: zeroAddress, balance: 10n });

  const rows = await database.qb.user
    .selectFrom("_reorg__account")
    .selectAll()
    .execute();

  expect(rows).toStrictEqual([
    {
      address: zeroAddress,
      balance: "10",
      operation: 0,
      operation_id: 1,
      checkpoint: MAX_CHECKPOINT_STRING,
    },
  ]);

  await database.unlock();
  await database.kill();
});

test("createTriggers() duplicate", async (context) => {
  const database = await createDatabase({
    common: context.common,
    namespace: "public",
    preBuild: {
      databaseConfig: context.databaseConfig,
<<<<<<< HEAD
      namespace: "public",
      mode: "multichain",
=======
>>>>>>> 25caa4a9
    },
    schemaBuild: {
      schema: { account },
      statements: buildSchema({ schema: { account } }).statements,
    },
  });

  await database.migrate({ buildId: "abc" });
  await database.createTriggers();
  await database.createTriggers();

  await database.unlock();
  await database.kill();
});

test("complete()", async (context) => {
  const database = await createDatabase({
    common: context.common,
    namespace: "public",
    preBuild: {
      databaseConfig: context.databaseConfig,
<<<<<<< HEAD
      namespace: "public",
      mode: "multichain",
=======
>>>>>>> 25caa4a9
    },
    schemaBuild: {
      schema: { account },
      statements: buildSchema({ schema: { account } }).statements,
    },
  });

  await database.migrate({ buildId: "abc" });
  await database.createTriggers();

  const indexingStore = createRealtimeIndexingStore({
    common: context.common,
    schemaBuild: { schema: { account } },
    database,
  });

  await indexingStore
    .insert(account)
    .values({ address: zeroAddress, balance: 10n });

  await database.complete({
    checkpoint: createCheckpoint({ chainId: 1n, blockNumber: 10n }),
  });

  const rows = await database.qb.user
    .selectFrom("_reorg__account")
    .selectAll()
    .execute();

  expect(rows).toStrictEqual([
    {
      address: zeroAddress,
      balance: "10",
      operation: 0,
      operation_id: 1,
      checkpoint: createCheckpoint({ chainId: 1n, blockNumber: 10n }),
    },
  ]);

  await database.kill();
});

test("revert()", async (context) => {
  const database = await createDatabase({
    common: context.common,
    namespace: "public",
    preBuild: {
      databaseConfig: context.databaseConfig,
<<<<<<< HEAD
      namespace: "public",
      mode: "multichain",
=======
>>>>>>> 25caa4a9
    },
    schemaBuild: {
      schema: { account },
      statements: buildSchema({ schema: { account } }).statements,
    },
  });

  await database.migrate({ buildId: "abc" });

  // setup tables, reorg tables, and metadata checkpoint

  await database.createTriggers();

  const indexingStore = createRealtimeIndexingStore({
    common: context.common,
    schemaBuild: { schema: { account } },
    database,
  });

  await indexingStore
    .insert(account)
    .values({ address: zeroAddress, balance: 10n });

  await database.complete({
    checkpoint: createCheckpoint({ chainId: 1n, blockNumber: 9n }),
  });

  await indexingStore
    .update(account, { address: zeroAddress })
    .set({ balance: 88n });

  await indexingStore
    .insert(account)
    .values({ address: "0x0000000000000000000000000000000000000001" });

  await database.complete({
    checkpoint: createCheckpoint({ chainId: 1n, blockNumber: 11n }),
  });

  await database.revert({
    chainId: undefined,
    checkpoint: createCheckpoint({ chainId: 1n, blockNumber: 10n }),
  });

  const rows = await database.qb.user
    .selectFrom("account")
    .selectAll()
    .execute();

  expect(rows).toHaveLength(1);
  expect(rows[0]).toStrictEqual({ address: zeroAddress, balance: "10" });

  await database.kill();
});

async function getUserTableNames(database: Database, namespace: string) {
  const { rows } = await database.qb.internal.executeQuery<{ name: string }>(
    ksql`
      SELECT table_name as name
      FROM information_schema.tables
      WHERE table_schema = '${ksql.raw(namespace)}'
      AND table_type = 'BASE TABLE'
    `.compile(database.qb.internal),
  );
  return rows.map(({ name }) => name);
}

async function getUserIndexNames(
  database: Database,
  namespace: string,
  tableName: string,
) {
  const { rows } = await database.qb.internal.executeQuery<{
    name: string;
    tbl_name: string;
  }>(
    ksql`
      SELECT indexname as name
      FROM pg_indexes
      WHERE schemaname = '${ksql.raw(namespace)}'
      AND tablename = '${ksql.raw(tableName)}'
    `.compile(database.qb.internal),
  );
  return rows.map((r) => r.name);
}<|MERGE_RESOLUTION|>--- conflicted
+++ resolved
@@ -42,11 +42,6 @@
     namespace: "public",
     preBuild: {
       databaseConfig: context.databaseConfig,
-<<<<<<< HEAD
-      namespace: "public",
-      mode: "multichain",
-=======
->>>>>>> 25caa4a9
     },
     schemaBuild: {
       schema: { account },
@@ -67,8 +62,6 @@
   expect(error).toBeDefined();
   expect(error?.message).toContain("permission denied for table");
 
-  // TODO(kyle) test query complexity limit
-
   await database.kill();
 });
 
@@ -85,11 +78,6 @@
     namespace: "Ponder",
     preBuild: {
       databaseConfig: context.databaseConfig,
-<<<<<<< HEAD
-      namespace: "ponder",
-      mode: "multichain",
-=======
->>>>>>> 25caa4a9
     },
     schemaBuild: {
       schema: { account: schemaAccount },
@@ -115,25 +103,14 @@
     namespace: "public",
     preBuild: {
       databaseConfig: context.databaseConfig,
-<<<<<<< HEAD
-      namespace: "public",
-      mode: "multichain",
-=======
->>>>>>> 25caa4a9
-    },
-    schemaBuild: {
-      schema: { account },
-      statements: buildSchema({ schema: { account } }).statements,
-    },
-  });
-
-<<<<<<< HEAD
-  const { checkpoints } = await database.prepareNamespace({ buildId: "abc" });
-
-  expect(checkpoints).toStrictEqual([]);
-=======
-  await database.migrate({ buildId: "abc" });
->>>>>>> 25caa4a9
+    },
+    schemaBuild: {
+      schema: { account },
+      statements: buildSchema({ schema: { account } }).statements,
+    },
+  });
+
+  await database.migrate({ buildId: "abc" });
 
   const tableNames = await getUserTableNames(database, "public");
   expect(tableNames).toContain("account");
@@ -151,26 +128,8 @@
   await database.kill();
 });
 
-<<<<<<< HEAD
-test("prepareNamespace() throws with schema used", async (context) => {
-  const database = await createDatabase({
-    common: context.common,
-    preBuild: {
-      databaseConfig: context.databaseConfig,
-      namespace: "public",
-      mode: "multichain",
-    },
-    schemaBuild: {
-      schema: { account },
-      statements: buildSchema({ schema: { account } }).statements,
-    },
-  });
-  await database.prepareNamespace({ buildId: "abc" });
-  await database.kill();
-=======
 test("migrate() with empty schema creates tables and enums", async (context) => {
   const mood = onchainEnum("mood", ["sad", "happy"]);
->>>>>>> 25caa4a9
 
   const kyle = onchainTable("kyle", (p) => ({
     age: p.integer().primaryKey(),
@@ -194,11 +153,6 @@
     namespace: "public",
     preBuild: {
       databaseConfig: context.databaseConfig,
-<<<<<<< HEAD
-      namespace: "public",
-      mode: "multichain",
-=======
->>>>>>> 25caa4a9
     },
     schemaBuild: {
       schema: { account, kyle, mood, user },
@@ -228,20 +182,56 @@
     namespace: "public",
     preBuild: {
       databaseConfig: context.databaseConfig,
-<<<<<<< HEAD
-      namespace: "public",
-      mode: "multichain",
-=======
->>>>>>> 25caa4a9
-    },
-    schemaBuild: {
-      schema: { account },
-      statements: buildSchema({ schema: { account } }).statements,
-    },
-  });
-<<<<<<< HEAD
-
-  await database.prepareNamespace({ buildId: "abc" });
+    },
+    schemaBuild: {
+      schema: { account },
+      statements: buildSchema({ schema: { account } }).statements,
+    },
+  });
+  await database.migrate({ buildId: "abc" });
+  await database.kill();
+
+  const databaseTwo = await createDatabase({
+    common: context.common,
+    namespace: "public",
+    preBuild: {
+      databaseConfig: context.databaseConfig,
+    },
+    schemaBuild: {
+      schema: { account },
+      statements: buildSchema({ schema: { account } }).statements,
+    },
+  });
+
+  const error = await databaseTwo
+    .migrate({ buildId: "def" })
+    .catch((err) => err);
+
+  expect(error).toBeDefined();
+
+  await databaseTwo.kill();
+});
+
+// PGlite not being able to concurrently connect to the same database from two different clients
+// makes this test impossible.
+test("migrate() throws with schema used after waiting for lock", async (context) => {
+  if (context.databaseConfig.kind !== "postgres") return;
+
+  context.common.options.databaseHeartbeatInterval = 250;
+  context.common.options.databaseHeartbeatTimeout = 1000;
+
+  const database = await createDatabase({
+    common: context.common,
+    namespace: "public",
+    preBuild: {
+      databaseConfig: context.databaseConfig,
+    },
+    schemaBuild: {
+      schema: { account },
+      statements: buildSchema({ schema: { account } }).statements,
+    },
+  });
+  await database.migrate({ buildId: "abc" });
 
   await database.finalize({
     checkpoints: [
@@ -252,84 +242,43 @@
     ],
   });
 
-  await database.unlock();
-=======
-  await database.migrate({ buildId: "abc" });
->>>>>>> 25caa4a9
-  await database.kill();
-
   const databaseTwo = await createDatabase({
     common: context.common,
     namespace: "public",
     preBuild: {
       databaseConfig: context.databaseConfig,
-<<<<<<< HEAD
-      namespace: "public",
-      mode: "multichain",
-=======
->>>>>>> 25caa4a9
-    },
-    schemaBuild: {
-      schema: { account },
-      statements: buildSchema({ schema: { account } }).statements,
-    },
-  });
-
-<<<<<<< HEAD
-  const { checkpoints } = await databaseTwo.prepareNamespace({
-    buildId: "abc",
-  });
-
-  expect(checkpoints).toStrictEqual([
-    {
-      chainId: 1,
-      checkpoint: createCheckpoint({ chainId: 1n, blockNumber: 10n }),
-    },
-  ]);
-
-  const metadata = await databaseTwo.qb.internal
-    .selectFrom("_ponder_meta")
-    .selectAll()
-    .execute();
-
-  expect(metadata).toHaveLength(1);
-=======
+    },
+    schemaBuild: {
+      schema: { account },
+      statements: buildSchema({ schema: { account } }).statements,
+    },
+  });
+
   const error = await databaseTwo
-    .migrate({ buildId: "def" })
+    .migrate({ buildId: "abc" })
     .catch((err) => err);
->>>>>>> 25caa4a9
 
   expect(error).toBeDefined();
 
+  await database.kill();
   await databaseTwo.kill();
 });
 
-// PGlite not being able to concurrently connect to the same database from two different clients
-// makes this test impossible.
-test("migrate() throws with schema used after waiting for lock", async (context) => {
-  if (context.databaseConfig.kind !== "postgres") return;
-
-  context.common.options.databaseHeartbeatInterval = 250;
-  context.common.options.databaseHeartbeatTimeout = 1000;
-
-  const database = await createDatabase({
-    common: context.common,
-    namespace: "public",
-    preBuild: {
-      databaseConfig: context.databaseConfig,
-<<<<<<< HEAD
-      namespace: "public",
-      mode: "multichain",
-=======
->>>>>>> 25caa4a9
-    },
-    schemaBuild: {
-      schema: { account },
-      statements: buildSchema({ schema: { account } }).statements,
-    },
-  });
-<<<<<<< HEAD
-  await database.prepareNamespace({ buildId: "abc" });
+test("migrate() succeeds with crash recovery", async (context) => {
+  const database = await createDatabase({
+    common: context.common,
+    namespace: "public",
+    preBuild: {
+      databaseConfig: context.databaseConfig,
+    },
+    schemaBuild: {
+      schema: { account },
+      statements: buildSchema({ schema: { account } }).statements,
+    },
+  });
+
+  await database.migrate({ buildId: "abc" });
+
   await database.finalize({
     checkpoints: [
       {
@@ -338,70 +287,55 @@
       },
     ],
   });
-=======
-  await database.migrate({ buildId: "abc" });
-  await database.finalize({ checkpoint: createCheckpoint(10) });
->>>>>>> 25caa4a9
+
+  await database.unlock();
+  await database.kill();
 
   const databaseTwo = await createDatabase({
     common: context.common,
     namespace: "public",
     preBuild: {
       databaseConfig: context.databaseConfig,
-<<<<<<< HEAD
-      namespace: "public",
-      mode: "multichain",
-=======
->>>>>>> 25caa4a9
-    },
-    schemaBuild: {
-      schema: { account },
-      statements: buildSchema({ schema: { account } }).statements,
-    },
-  });
-
-<<<<<<< HEAD
-  const { checkpoints } = await databaseTwo.prepareNamespace({
-    buildId: "abc",
-  });
-
-  expect(checkpoints).toStrictEqual([
-    {
-      chainId: 1,
-      checkpoint: createCheckpoint({ chainId: 1n, blockNumber: 10n }),
-    },
-  ]);
-=======
-  const error = await databaseTwo
-    .migrate({ buildId: "abc" })
-    .catch((err) => err);
-
-  expect(error).toBeDefined();
->>>>>>> 25caa4a9
-
-  await database.kill();
+    },
+    schemaBuild: {
+      schema: { account },
+      statements: buildSchema({ schema: { account } }).statements,
+    },
+  });
+
+  await databaseTwo.migrate({ buildId: "abc" });
+
+  const metadata = await databaseTwo.qb.internal
+    .selectFrom("_ponder_meta")
+    .selectAll()
+    .execute();
+
+  expect(metadata).toHaveLength(1);
+
+  const tableNames = await getUserTableNames(databaseTwo, "public");
+  expect(tableNames).toContain("account");
+  expect(tableNames).toContain("_reorg__account");
+  expect(tableNames).toContain("_ponder_meta");
+
   await databaseTwo.kill();
 });
 
-test("migrate() succeeds with crash recovery", async (context) => {
-  const database = await createDatabase({
-    common: context.common,
-    namespace: "public",
-    preBuild: {
-      databaseConfig: context.databaseConfig,
-<<<<<<< HEAD
-      namespace: "public",
-      mode: "multichain",
-=======
->>>>>>> 25caa4a9
-    },
-    schemaBuild: {
-      schema: { account },
-      statements: buildSchema({ schema: { account } }).statements,
-    },
-  });
-<<<<<<< HEAD
-  await database.prepareNamespace({ buildId: "abc" });
+test("migrate() succeeds with crash recovery after waiting for lock", async (context) => {
+  context.common.options.databaseHeartbeatInterval = 750;
+  context.common.options.databaseHeartbeatTimeout = 500;
+
+  const database = await createDatabase({
+    common: context.common,
+    namespace: "public",
+    preBuild: {
+      databaseConfig: context.databaseConfig,
+    },
+    schemaBuild: {
+      schema: { account },
+      statements: buildSchema({ schema: { account } }).statements,
+    },
+  });
+  await database.migrate({ buildId: "abc" });
   await database.finalize({
     checkpoints: [
       {
@@ -410,28 +344,12 @@
       },
     ],
   });
-=======
-
-  await database.migrate({ buildId: "abc" });
-
-  await database.finalize({
-    checkpoint: createCheckpoint(10),
-  });
-
-  await database.unlock();
-  await database.kill();
->>>>>>> 25caa4a9
 
   const databaseTwo = await createDatabase({
     common: context.common,
     namespace: "public",
     preBuild: {
       databaseConfig: context.databaseConfig,
-<<<<<<< HEAD
-      namespace: "public",
-      mode: "multichain",
-=======
->>>>>>> 25caa4a9
     },
     schemaBuild: {
       schema: { account },
@@ -441,74 +359,17 @@
 
   await databaseTwo.migrate({ buildId: "abc" });
 
-  const metadata = await databaseTwo.qb.internal
-    .selectFrom("_ponder_meta")
-    .selectAll()
-    .execute();
-
-  expect(metadata).toHaveLength(1);
-
-  const tableNames = await getUserTableNames(databaseTwo, "public");
-  expect(tableNames).toContain("account");
-  expect(tableNames).toContain("_reorg__account");
-  expect(tableNames).toContain("_ponder_meta");
-
+  await database.unlock();
+  await database.kill();
   await databaseTwo.kill();
 });
 
-test("migrate() succeeds with crash recovery after waiting for lock", async (context) => {
-  context.common.options.databaseHeartbeatInterval = 750;
-  context.common.options.databaseHeartbeatTimeout = 500;
-
-  const database = await createDatabase({
-    common: context.common,
-    namespace: "public",
-    preBuild: {
-      databaseConfig: context.databaseConfig,
-<<<<<<< HEAD
-      namespace: "public",
-      mode: "multichain",
-=======
->>>>>>> 25caa4a9
-    },
-    schemaBuild: {
-      schema: { account },
-      statements: buildSchema({ schema: { account } }).statements,
-    },
-  });
-  await database.migrate({ buildId: "abc" });
-  await database.finalize({ checkpoint: createCheckpoint(10) });
-
-  const databaseTwo = await createDatabase({
-    common: context.common,
-    namespace: "public",
-    preBuild: {
-      databaseConfig: context.databaseConfig,
-    },
-    schemaBuild: {
-      schema: { account },
-      statements: buildSchema({ schema: { account } }).statements,
-    },
-  });
-
-  await databaseTwo.migrate({ buildId: "abc" });
-
-  await database.unlock();
-  await database.kill();
-  await databaseTwo.kill();
-});
-
 test("recoverCheckpoint() with crash recovery reverts rows", async (context) => {
   const database = await createDatabase({
     common: context.common,
     namespace: "public",
     preBuild: {
       databaseConfig: context.databaseConfig,
-<<<<<<< HEAD
-      namespace: "public",
-      mode: "multichain",
-=======
->>>>>>> 25caa4a9
     },
     schemaBuild: {
       schema: { account },
@@ -561,26 +422,15 @@
     namespace: "public",
     preBuild: {
       databaseConfig: context.databaseConfig,
-<<<<<<< HEAD
-      namespace: "public",
-      mode: "multichain",
-=======
->>>>>>> 25caa4a9
-    },
-    schemaBuild: {
-      schema: { account },
-      statements: buildSchema({ schema: { account } }).statements,
-    },
-  });
-
-<<<<<<< HEAD
-  const { checkpoints } = await databaseTwo.prepareNamespace({
-    buildId: "abc",
-  });
-=======
+    },
+    schemaBuild: {
+      schema: { account },
+      statements: buildSchema({ schema: { account } }).statements,
+    },
+  });
+
   await databaseTwo.migrate({ buildId: "abc" });
-  const checkpoint = await databaseTwo.recoverCheckpoint();
->>>>>>> 25caa4a9
+  const checkpoints = await databaseTwo.recoverCheckpoint();
 
   expect(checkpoints).toStrictEqual([
     {
@@ -623,11 +473,6 @@
     namespace: "public",
     preBuild: {
       databaseConfig: context.databaseConfig,
-<<<<<<< HEAD
-      namespace: "public",
-      mode: "multichain",
-=======
->>>>>>> 25caa4a9
     },
     schemaBuild: {
       schema: { account },
@@ -656,11 +501,6 @@
     namespace: "public",
     preBuild: {
       databaseConfig: context.databaseConfig,
-<<<<<<< HEAD
-      namespace: "public",
-      mode: "multichain",
-=======
->>>>>>> 25caa4a9
     },
     schemaBuild: {
       schema: { account },
@@ -687,11 +527,6 @@
     namespace: "public",
     preBuild: {
       databaseConfig: context.databaseConfig,
-<<<<<<< HEAD
-      namespace: "public",
-      mode: "multichain",
-=======
->>>>>>> 25caa4a9
     },
     schemaBuild: {
       schema: { account },
@@ -731,11 +566,6 @@
     namespace: "public",
     preBuild: {
       databaseConfig: context.databaseConfig,
-<<<<<<< HEAD
-      namespace: "public",
-      mode: "multichain",
-=======
->>>>>>> 25caa4a9
     },
     schemaBuild: {
       schema: { account },
@@ -818,11 +648,6 @@
     namespace: "public",
     preBuild: {
       databaseConfig: context.databaseConfig,
-<<<<<<< HEAD
-      namespace: "public",
-      mode: "multichain",
-=======
->>>>>>> 25caa4a9
     },
     schemaBuild: {
       schema: { account },
@@ -839,11 +664,6 @@
     namespace: "public",
     preBuild: {
       databaseConfig: context.databaseConfig,
-<<<<<<< HEAD
-      namespace: "public",
-      mode: "multichain",
-=======
->>>>>>> 25caa4a9
     },
     schemaBuild: {
       schema: { account },
@@ -880,11 +700,6 @@
     namespace: "public",
     preBuild: {
       databaseConfig: context.databaseConfig,
-<<<<<<< HEAD
-      namespace: "public",
-      mode: "multichain",
-=======
->>>>>>> 25caa4a9
     },
     schemaBuild: {
       schema: { account },
@@ -908,11 +723,6 @@
     namespace: "public",
     preBuild: {
       databaseConfig: context.databaseConfig,
-<<<<<<< HEAD
-      namespace: "public",
-      mode: "multichain",
-=======
->>>>>>> 25caa4a9
     },
     schemaBuild: {
       schema: { account },
@@ -958,11 +768,6 @@
     namespace: "public",
     preBuild: {
       databaseConfig: context.databaseConfig,
-<<<<<<< HEAD
-      namespace: "public",
-      mode: "multichain",
-=======
->>>>>>> 25caa4a9
     },
     schemaBuild: {
       schema: { account },
@@ -984,11 +789,6 @@
     namespace: "public",
     preBuild: {
       databaseConfig: context.databaseConfig,
-<<<<<<< HEAD
-      namespace: "public",
-      mode: "multichain",
-=======
->>>>>>> 25caa4a9
     },
     schemaBuild: {
       schema: { account },
@@ -1037,11 +837,6 @@
     namespace: "public",
     preBuild: {
       databaseConfig: context.databaseConfig,
-<<<<<<< HEAD
-      namespace: "public",
-      mode: "multichain",
-=======
->>>>>>> 25caa4a9
     },
     schemaBuild: {
       schema: { account },
