--- conflicted
+++ resolved
@@ -370,11 +370,7 @@
         status: "success",
         result: {
           databaseConfig: preBuild.databaseConfig,
-<<<<<<< HEAD
-          namespace: namespace!,
           mode: preBuild.mode,
-=======
->>>>>>> 25caa4a9
         },
       } as const;
     },
