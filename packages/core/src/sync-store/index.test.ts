--- conflicted
+++ resolved
@@ -1085,9 +1085,87 @@
   expect(blockData2).toHaveLength(1);
 });
 
-<<<<<<< HEAD
 test("insertRpcRequestResults() ", async (context) => {
-=======
+  const { database, syncStore } = await setupDatabaseServices(context);
+
+  await syncStore.insertRpcRequestResults({
+    requests: [
+      {
+        request: { method: "eth_call", params: ["0x1"] },
+        blockNumber: 1,
+        result: "0x1",
+      },
+    ],
+    chainId: 1,
+  });
+
+  const result = await database.qb.sync
+    .selectFrom("rpc_request_results")
+    .selectAll()
+    .execute();
+
+  expect(result).toHaveLength(1);
+  expect(result[0]!.request_hash).toBe("0138b5d63d66121d8a6e680d23720fa7");
+  expect(result[0]!.result).toBe("0x1");
+});
+
+test("inserttRpcRequestResults() hash matches postgres", async (context) => {
+  const { database, syncStore } = await setupDatabaseServices(context);
+
+  await syncStore.insertRpcRequestResults({
+    requests: [
+      {
+        request: { method: "eth_call", params: ["0x1"] },
+        blockNumber: 1,
+        result: "0x1",
+      },
+    ],
+    chainId: 1,
+  });
+
+  const jsHash = await database.qb.sync
+    .selectFrom("rpc_request_results")
+    .selectAll()
+    .execute()
+    .then((result) => result[0]!.request_hash);
+
+  const psqlHash = await database.qb.sync
+    .selectNoFrom(sql`MD5(${"0x1"})`.as("request_hash"))
+    .execute()
+    .then((result) => result[0]!.request_hash);
+
+  expect(jsHash).toBe(psqlHash);
+});
+
+test("getRpcRequestResults()", async (context) => {
+  const { syncStore } = await setupDatabaseServices(context);
+
+  await syncStore.insertRpcRequestResults({
+    requests: [
+      {
+        request: { method: "eth_call", params: ["0x1"] },
+        blockNumber: 1,
+        result: "0x1",
+      },
+    ],
+    chainId: 1,
+  });
+  const result = await syncStore.getRpcRequestResults({
+    requests: [
+      { method: "eth_call", params: ["0x1"] },
+      { method: "eth_call", params: ["0x2"] },
+    ],
+    chainId: 1,
+  });
+
+  expect(result).toMatchInlineSnapshot(`
+    [
+      "0x1",
+      undefined,
+    ]
+  `);
+});
+
 test("getEventBlockData() pagination with multiple filters", async (context) => {
   const { syncStore } = await setupDatabaseServices(context);
 
@@ -1157,106 +1235,27 @@
 });
 
 test("pruneRpcRequestResult", async (context) => {
->>>>>>> be4ca33a
   const { database, syncStore } = await setupDatabaseServices(context);
 
   await syncStore.insertRpcRequestResults({
     requests: [
       {
-        request: "0x1",
+        request: { method: "eth_call", params: ["0x1"] },
         blockNumber: 1,
         result: "0x1",
       },
-    ],
-    chainId: 1,
-  });
-
-  const result = await database.qb.sync
-    .selectFrom("rpc_request_results")
-    .selectAll()
-    .execute();
-
-  expect(result).toHaveLength(1);
-  expect(result[0]!.request_hash).toBe("0138b5d63d66121d8a6e680d23720fa7");
-  expect(result[0]!.result).toBe("0x1");
-});
-
-test("inserttRpcRequestResults() hash matches postgres", async (context) => {
-  const { database, syncStore } = await setupDatabaseServices(context);
-
-  await syncStore.insertRpcRequestResults({
-    requests: [
-      {
-        request: "0x1",
-        blockNumber: 1,
-        result: "0x1",
-      },
-    ],
-    chainId: 1,
-  });
-
-  const jsHash = await database.qb.sync
-    .selectFrom("rpc_request_results")
-    .selectAll()
-    .execute()
-    .then((result) => result[0]!.request_hash);
-
-  const psqlHash = await database.qb.sync
-    .selectNoFrom(sql`MD5(${"0x1"})`.as("request_hash"))
-    .execute()
-    .then((result) => result[0]!.request_hash);
-
-  expect(jsHash).toBe(psqlHash);
-});
-
-test("getRpcRequestResults()", async (context) => {
-  const { syncStore } = await setupDatabaseServices(context);
-
-  await syncStore.insertRpcRequestResults({
-    requests: [
-      {
-        request: "0x1",
-        blockNumber: 1,
-        result: "0x1",
-      },
-    ],
-    chainId: 1,
-  });
-  const result = await syncStore.getRpcRequestResults({
-    requests: ["0x1", "0x2"],
-    chainId: 1,
-  });
-
-  expect(result).toMatchInlineSnapshot(`
-    [
-      "0x1",
-      undefined,
-    ]
-  `);
-});
-
-test("pruneRpcRequestResult", async (context) => {
-  const { database, syncStore } = await setupDatabaseServices(context);
-
-  await syncStore.insertRpcRequestResults({
-    requests: [
-      {
-        request: "0x1",
-        blockNumber: 1,
-        result: "0x1",
-      },
-      {
-        request: "0x2",
+      {
+        request: { method: "eth_call", params: ["0x2"] },
         blockNumber: 2,
         result: "0x2",
       },
       {
-        request: "0x3",
+        request: { method: "eth_call", params: ["0x3"] },
         blockNumber: 3,
         result: "0x3",
       },
       {
-        request: "0x4",
+        request: { method: "eth_call", params: ["0x4"] },
         blockNumber: 4,
         result: "0x4",
       },
