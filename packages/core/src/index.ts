--- conflicted
+++ resolved
@@ -30,16 +30,11 @@
   primaryKey,
   hex,
   bigint,
-<<<<<<< HEAD
 } from "@/drizzle/onchain.js";
 
-export type { Drizzle } from "@/drizzle/index.js";
+export type { ReadonlyDrizzle } from "@/drizzle/index.js";
 
 export { client } from "@/client/index.js";
-=======
-  type ReadonlyDrizzle,
-} from "@/drizzle/index.js";
->>>>>>> dd313f16
 
 export { graphql } from "@/graphql/middleware.js";
 
