import url from "node:url";
import type { Common } from "@/internal/common.js";
import type { Chain, SyncBlock } from "@/internal/types.js";
import type { RealtimeSync } from "@/sync-realtime/index.js";
import { createQueue } from "@/utils/queue.js";
import { _eth_getBlockByNumber } from "@/utils/rpc.js";
import { startClock } from "@/utils/timer.js";
import { wait } from "@/utils/wait.js";
import {
  type GetLogsRetryHelperParameters,
  getLogsRetryHelper,
} from "@ponder/utils";
import {
  http,
  type EIP1193Parameters,
  type EIP1193RequestFn,
  HttpRequestError,
  JsonRpcVersionUnsupportedError,
  MethodNotFoundRpcError,
  MethodNotSupportedRpcError,
  ParseRpcError,
  type PublicRpcSchema,
  type RpcError,
  TimeoutError,
  isHex,
  webSocket,
} from "viem";
import type { DebugRpcSchema } from "../utils/debug.js";

type Schema = [...PublicRpcSchema, ...DebugRpcSchema];

type RequestReturnType<method extends EIP1193Parameters<Schema>["method"]> =
  Extract<Schema[number], { Method: method }>["ReturnType"];

export type Rpc = {
  request: <TParameters extends EIP1193Parameters<Schema>>(
    parameters: TParameters,
  ) => Promise<RequestReturnType<TParameters["method"]>>;
  subscribe: (params: {
    onBlock: (block: SyncBlock) => ReturnType<RealtimeSync["sync"]>;
    onError: (error: Error) => void;
  }) => void;
  unsubscribe: () => void;
};

const RETRY_COUNT = 9;
const BASE_DURATION = 125;
const INITIAL_REACTIVATION_DELAY = 100;
const MAX_REACTIVATION_DELAY = 5_000;
const BACKOFF_FACTOR = 1.5;
const LATENCY_WINDOW_SIZE = 500;
/** Hurdle rate for switching to a faster bucket. */
const LATENCY_HURDLE_RATE = 0.1;
/** Exploration rate. */
const EPSILON = 0.1;
const INITIAL_MAX_RPS = 20;
const MIN_RPS = 1;
const MAX_RPS = 500;
const RPS_INCREASE_FACTOR = 1.2;
const RPS_DECREASE_FACTOR = 0.7;
const RPS_INCREASE_QUALIFIER = 0.8;
const SUCCESS_WINDOW_SIZE = 100;

type Bucket = {
  index: number;
  /** Reactivation delay in milliseconds. */
  reactivationDelay: number;
  /** Number of active connections. */
  activeConnections: number;
  /** Is the bucket available to send requests. */
  isActive: boolean;
  /** Is the bucket recently activated and yet to complete successful requests. */
  isWarmingUp: boolean;

  latencyMetadata: {
    latencies: { value: number; success: boolean }[];

    successfulLatencies: number;
    latencySum: number;
  };
  expectedLatency: number;

  requestTimestamps: number[];
  /** Number of consecutive successful requests. */
  consecutiveSuccessfulRequests: number;
  /** Maximum requests per second (dynamic). */
  rpsLimit: number;

  request: EIP1193RequestFn;
};

const addLatency = (bucket: Bucket, latency: number, success: boolean) => {
  bucket.latencyMetadata.latencies.push({ value: latency, success });
  bucket.latencyMetadata.latencySum += latency;
  if (success) {
    bucket.latencyMetadata.successfulLatencies++;
  }

  if (bucket.latencyMetadata.latencies.length > LATENCY_WINDOW_SIZE) {
    const record = bucket.latencyMetadata.latencies.shift()!;
    bucket.latencyMetadata.latencySum -= record.value;
    if (record.success) {
      bucket.latencyMetadata.successfulLatencies--;
    }
  }

  bucket.expectedLatency =
    bucket.latencyMetadata.latencySum /
    bucket.latencyMetadata.successfulLatencies;
};

const addRequestTimestamp = (bucket: Bucket) => {
  const timestamp = Date.now() / 1000;
  bucket.requestTimestamps.push(timestamp);
  while (timestamp - bucket.requestTimestamps[0]! > 5) {
    bucket.requestTimestamps.shift()!;
  }
};

/**
 * Calculate the requests per second for a bucket
 * using historical request timestamps.
 */
const getRPS = (bucket: Bucket) => {
  const timestamp = Date.now() / 1000;
  while (
    bucket.requestTimestamps.length > 0 &&
    timestamp - bucket.requestTimestamps[0]! > 5
  ) {
    bucket.requestTimestamps.shift()!;
  }

  if (bucket.requestTimestamps.length === 0) return 0;

  const t =
    bucket.requestTimestamps[bucket.requestTimestamps.length - 1]! -
    bucket.requestTimestamps[0]! +
    1;
  return bucket.requestTimestamps.length / t;
};

/**
 * Return `true` if the bucket is available to send a request.
 */
const isAvailable = (bucket: Bucket) => {
  if (bucket.isActive && getRPS(bucket) < bucket.rpsLimit) return true;

  if (bucket.isActive && bucket.isWarmingUp && bucket.activeConnections < 3) {
    return true;
  }

  return false;
};

const increaseMaxRPS = (bucket: Bucket) => {
  if (
    bucket.consecutiveSuccessfulRequests >= SUCCESS_WINDOW_SIZE &&
    getRPS(bucket) > bucket.rpsLimit * RPS_INCREASE_QUALIFIER
  ) {
    const newRPSLimit = Math.min(
      bucket.rpsLimit * RPS_INCREASE_FACTOR,
      MAX_RPS,
    );
    bucket.rpsLimit = newRPSLimit;
    bucket.consecutiveSuccessfulRequests = 0;
  }
};

const decreaseMaxRPS = (bucket: Bucket) => {
  const newRPSLimit = Math.max(bucket.rpsLimit * RPS_DECREASE_FACTOR, MIN_RPS);
  bucket.rpsLimit = newRPSLimit;
  bucket.consecutiveSuccessfulRequests = 0;
};

export const createRpc = ({
  common,
  chain,
  concurrency = 25,
}: { common: Common; chain: Chain; concurrency?: number }): Rpc => {
  let request: EIP1193RequestFn[];
  common.metrics.rpc_usage[chain.name] = Array.from({
    length: Array.isArray(chain.rpc) ? chain.rpc.length : 1,
  }).map(() => ({ failedRequests: 0, totalRequests: 0 }));

  if (typeof chain.rpc === "string") {
    const protocol = new url.URL(chain.rpc).protocol;
    if (protocol === "https:" || protocol === "http:") {
      request = [
        http(chain.rpc)({
          chain: chain.viemChain,
          retryCount: 0,
          timeout: 5_000,
        }).request,
      ];
    } else if (protocol === "wss:" || protocol === "ws:") {
      request = [
        webSocket(chain.rpc)({
          chain: chain.viemChain,
          retryCount: 0,
          timeout: 5_000,
        }).request,
      ];
    } else {
      throw new Error(`Unsupported RPC URL protocol: ${protocol}`);
    }
  } else if (Array.isArray(chain.rpc)) {
    request = chain.rpc.map((rpc) => {
      const protocol = new url.URL(rpc).protocol;
      if (protocol === "https:" || protocol === "http:") {
        return http(rpc)({
          chain: chain.viemChain,
          retryCount: 0,
          timeout: 5_000,
        }).request;
      } else if (protocol === "wss:" || protocol === "ws:") {
        return webSocket(rpc)({
          chain: chain.viemChain,
          retryCount: 0,
          timeout: 5_000,
        }).request;
      } else {
        throw new Error(`Unsupported RPC URL protocol: ${protocol}`);
      }
    });
  } else {
    request = [
      chain.rpc({
        chain: chain.viemChain,
        retryCount: 0,
        timeout: 5_000,
      }).request,
    ];
  }

  const buckets = request.map(
    (request, index) =>
      ({
        index,
        reactivationDelay: INITIAL_REACTIVATION_DELAY,

        activeConnections: 0,
        isActive: true,
        isWarmingUp: false,

        latencyMetadata: {
          latencies: [],
          successfulLatencies: 0,
          latencySum: 0,
        },
        expectedLatency: 200,

        requestTimestamps: [],
        consecutiveSuccessfulRequests: 0,
        rpsLimit: INITIAL_MAX_RPS,

        request,
      }) satisfies Bucket,
  );

  /** Tracks all active bucket reactivation timeouts to cleanup during shutdown */
  const timeouts = new Set<NodeJS.Timeout>();

  const scheduleBucketActivation = (bucket: Bucket) => {
    const timeoutId = setTimeout(() => {
      bucket.isActive = true;
      bucket.isWarmingUp = true;
      timeouts.delete(timeoutId);
    }, bucket.reactivationDelay);

    timeouts.add(timeoutId);
  };

  const getBucket = async (): Promise<Bucket> => {
    const availableBuckets = buckets.filter((b) => isAvailable(b));

    if (availableBuckets.length === 0) {
      const rpsSafePromise = new Promise<void>((resolve) => {
        const checkRPSSafe = () => {
          const availableBucket = buckets.find((b) => isAvailable(b));
          if (availableBucket) {
            resolve();
          } else {
            setTimeout(checkRPSSafe, 5);
          }
        };
        checkRPSSafe();
      });

      await rpsSafePromise;

      return getBucket();
    }

    if (Math.random() < EPSILON) {
      const randomBucket =
        availableBuckets[Math.floor(Math.random() * availableBuckets.length)]!;
      randomBucket.activeConnections++;
      return randomBucket;
    }

    const fastestBucket = availableBuckets.reduce((fastest, current) => {
      const currentLatency = current.expectedLatency;
      const fastestLatency = fastest.expectedLatency;

      if (currentLatency < fastestLatency * (1 - LATENCY_HURDLE_RATE)) {
        return current;
      }

      if (
        currentLatency <= fastestLatency &&
        current.activeConnections < fastest.activeConnections
      ) {
        return current;
      }

      return fastest;
    }, availableBuckets[0]!);

    fastestBucket.activeConnections++;
    return fastestBucket;
  };

  const queue = createQueue<
    Awaited<ReturnType<Rpc["request"]>>,
    Parameters<Rpc["request"]>[0]
  >({
    initialStart: true,
    concurrency,
    worker: async (body) => {
      for (let i = 0; i <= RETRY_COUNT; i++) {
        const bucket = await getBucket();

        const stopClock = startClock();
        try {
          common.logger.trace({
            service: "rpc",
            msg: `Sent ${body.method} request (params=${JSON.stringify(body.params)})`,
          });

<<<<<<< HEAD
          addRequestTimestamp(bucket);
          common.metrics.rpc_usage[chain.name]![bucket.index]!.totalRequests++;
          const response = await bucket.request(body);
          // TODO(kyle) can response be undefined
=======
          const response = await request(body);

          if (response === undefined) {
            throw new Error("Response is undefined");
          }
>>>>>>> 25b9f841

          const duration = stopClock();

          common.logger.trace({
            service: "rpc",
            msg: `Received ${body.method} response (duration=${duration}, params=${JSON.stringify(body.params)})`,
          });
          common.metrics.ponder_rpc_request_duration.observe(
            { method: body.method, chain: chain.name },
            duration,
          );

          addLatency(bucket, duration, true);

          bucket.consecutiveSuccessfulRequests++;
          increaseMaxRPS(bucket);

          bucket.isWarmingUp = false;
          bucket.reactivationDelay = INITIAL_REACTIVATION_DELAY;

          return response as RequestReturnType<typeof body.method>;
        } catch (e) {
          const error = e as Error;
          common.metrics.rpc_usage[chain.name]![bucket.index]!.failedRequests++;

          if (
            body.method === "eth_getLogs" &&
            isHex(body.params[0].fromBlock) &&
            isHex(body.params[0].toBlock)
          ) {
            const getLogsErrorResponse = getLogsRetryHelper({
              params: body.params as GetLogsRetryHelperParameters["params"],
              error: error as RpcError,
            });

            if (getLogsErrorResponse.shouldRetry === true) throw error;
          }

          addLatency(bucket, stopClock(), false);

          if (
            // @ts-ignore
            error.code === 429 ||
            // @ts-ignore
            error.status === 429 ||
            error instanceof TimeoutError
          ) {
            if (bucket.isActive) {
              bucket.isActive = false;
              bucket.isWarmingUp = false;

              decreaseMaxRPS(bucket);

              scheduleBucketActivation(bucket);

              bucket.reactivationDelay =
                error instanceof TimeoutError
                  ? INITIAL_REACTIVATION_DELAY
                  : Math.min(
                      bucket.reactivationDelay * BACKOFF_FACTOR,
                      MAX_REACTIVATION_DELAY,
                    );
            }
          }

          if (shouldRetry(error) === false) {
            common.logger.warn({
              service: "rpc",
              msg: `Failed ${body.method} request`,
            });
            throw error;
          }

          if (i === RETRY_COUNT) {
            common.logger.warn({
              service: "rpc",
              msg: `Failed ${body.method} request after ${i + 1} attempts`,
              error,
            });
            throw error;
          }

          const duration = BASE_DURATION * 2 ** i;
          common.logger.debug({
            service: "rpc",
            msg: `Failed ${body.method} request, retrying after ${duration} milliseconds`,
            error,
          });
          await wait(duration);
        } finally {
          bucket.activeConnections--;
        }
      }

      throw "unreachable";
    },
  });

  let interval: NodeJS.Timeout | undefined;

  const rpc: Rpc = {
    // @ts-ignore
    request: queue.add,
    subscribe({ onBlock, onError }) {
      interval = setInterval(() => {
        _eth_getBlockByNumber(rpc, { blockTag: "latest" })
          .then(onBlock)
          .catch(onError);
      }, chain.pollingInterval);

      common.shutdown.add(() => {
        clearInterval(interval);
      });
    },
    unsubscribe() {
      clearInterval(interval);
    },
  };

  common.shutdown.add(() => {
    for (const timeoutId of timeouts) {
      clearTimeout(timeoutId);
    }
    timeouts.clear();
  });

  return rpc;
};

/**
 * @link https://github.com/wevm/viem/blob/main/src/utils/buildtask.ts#L192
 */
function shouldRetry(error: Error) {
  if ("code" in error && typeof error.code === "number") {
    // Invalid JSON
    if (error.code === ParseRpcError.code) return false;
    // Method does not exist
    if (error.code === MethodNotFoundRpcError.code) return false;
    // Method is not implemented
    if (error.code === MethodNotSupportedRpcError.code) return false;
    // Version of JSON-RPC protocol is not supported
    if (error.code === JsonRpcVersionUnsupportedError.code) return false;
    // eth_call reverted
    if (error.message.includes("revert")) return false;
  }
  if (error instanceof HttpRequestError && error.status) {
    // Method Not Allowed
    if (error.status === 405) return false;
    // Not Found
    if (error.status === 404) return false;
    // Not Implemented
    if (error.status === 501) return false;
    // HTTP Version Not Supported
    if (error.status === 505) return false;
  }
  return true;
}<|MERGE_RESOLUTION|>--- conflicted
+++ resolved
@@ -337,18 +337,14 @@
             msg: `Sent ${body.method} request (params=${JSON.stringify(body.params)})`,
           });
 
-<<<<<<< HEAD
           addRequestTimestamp(bucket);
           common.metrics.rpc_usage[chain.name]![bucket.index]!.totalRequests++;
+          
           const response = await bucket.request(body);
-          // TODO(kyle) can response be undefined
-=======
-          const response = await request(body);
 
           if (response === undefined) {
             throw new Error("Response is undefined");
           }
->>>>>>> 25b9f841
 
           const duration = stopClock();
 
