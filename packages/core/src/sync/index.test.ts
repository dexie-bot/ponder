import {
  setupCommon,
  setupDatabaseServices,
  setupIsolatedDatabase,
} from "@/_test/setup.js";
import { setupAnvil } from "@/_test/setup.js";
import {
  getBlocksConfigAndIndexingFunctions,
  getChain,
  testClient,
} from "@/_test/utils.js";
import { buildConfigAndIndexingFunctions } from "@/build/configAndIndexingFunctions.js";
import type {
  BlockFilter,
  Filter,
  Fragment,
  RawEvent,
} from "@/internal/types.js";
import { createHistoricalSync } from "@/sync-historical/index.js";
import { createRealtimeSync } from "@/sync-realtime/index.js";
import {
  MAX_CHECKPOINT_STRING,
  ZERO_CHECKPOINT_STRING,
  decodeCheckpoint,
} from "@/utils/checkpoint.js";
import { drainAsyncGenerator } from "@/utils/generators.js";
import type { Interval } from "@/utils/interval.js";
import { createRequestQueue } from "@/utils/requestQueue.js";
import { _eth_getBlockByNumber } from "@/utils/rpc.js";
import { promiseWithResolvers } from "@ponder/common";
import { beforeEach, expect, test, vi } from "vitest";
import { getFragments } from "./fragments.js";
import {
  createSync,
  getCachedBlock,
  getChainCheckpoint,
  getLocalEventGenerator,
  getLocalSyncGenerator,
  getLocalSyncProgress,
  getPerChainOnRealtimeSyncEvent,
  mergeAsyncGeneratorsWithEventOrder,
  splitEvents,
} from "./index.js";

beforeEach(setupCommon);
beforeEach(setupAnvil);
beforeEach(setupIsolatedDatabase);

test("splitEvents()", async () => {
  const events = [
    {
      chainId: 1,
      checkpoint: "0",
      block: {
        hash: "0x1",
        timestamp: 1,
        number: 1n,
      },
      sourceIndex: 0,
    },
    {
      chainId: 1,
      checkpoint: "0",
      block: {
        hash: "0x2",
        timestamp: 2,
        number: 2n,
      },
      sourceIndex: 0,
    },
  ] as unknown as RawEvent[];

  const result = splitEvents(events);

  expect(result).toMatchInlineSnapshot(`
    [
      {
        "checkpoint": "000000000100000000000000010000000000000001999999999999999999999999999999999",
        "events": [
          {
            "block": {
              "hash": "0x1",
              "number": 1n,
              "timestamp": 1,
            },
            "chainId": 1,
            "checkpoint": "0",
            "sourceIndex": 0,
          },
        ],
      },
      {
        "checkpoint": "000000000200000000000000010000000000000002999999999999999999999999999999999",
        "events": [
          {
            "block": {
              "hash": "0x2",
              "number": 2n,
              "timestamp": 2,
            },
            "chainId": 1,
            "checkpoint": "0",
            "sourceIndex": 0,
          },
        ],
      },
    ]
  `);
});

test("getPerChainOnRealtimeSyncEvent() handles block", async (context) => {
  const { cleanup, syncStore } = await setupDatabaseServices(context);
  const network = getNetwork();
  const requestQueue = createRequestQueue({ network, common: context.common });

  const { config, rawIndexingFunctions } = getBlocksConfigAndIndexingFunctions({
    interval: 1,
  });
  const { sources } = await buildConfigAndIndexingFunctions({
    config,
    rawIndexingFunctions,
  });

  const intervalsCache = new Map<
    Filter,
    { fragment: Fragment; intervals: Interval[] }[]
  >();
  for (const source of sources) {
    for (const { fragment } of getFragments(source.filter)) {
      intervalsCache.set(source.filter, [{ fragment, intervals: [] }]);
    }
  }

  await testClient.mine({ blocks: 1 });

  const syncProgress = await getLocalSyncProgress({
    common: context.common,
    sources,
    network,
    requestQueue,
    intervalsCache,
  });

  const realtimeSync = createRealtimeSync({
    common: context.common,
    network,
    sources,
    requestQueue,
    onEvent: async () => {},
    onFatalError: () => {},
  });

  const onRealtimeSyncEvent = getPerChainOnRealtimeSyncEvent({
    common: context.common,
    network,
    sources,
    syncStore,
    syncProgress,
    realtimeSync,
  });

  const block = await _eth_getBlockByNumber(requestQueue, {
    blockNumber: 1,
  });

  const event = await onRealtimeSyncEvent({
    type: "block",
    hasMatchedFilter: false,
    block,
    logs: [],
    factoryLogs: [],
    traces: [],
    transactions: [],
    transactionReceipts: [],
  });

<<<<<<< HEAD
  const chain = getChain();
=======
  expect(event.type).toBe("block");

  await cleanup();
});

test("getPerChainOnRealtimeSyncEvent() handles finalize", async (context) => {
  const { cleanup, database, syncStore } = await setupDatabaseServices(context);
  const network = getNetwork();
  const requestQueue = createRequestQueue({ network, common: context.common });
>>>>>>> 9bdaf0ba

  const { config, rawIndexingFunctions } = getBlocksConfigAndIndexingFunctions({
    interval: 1,
  });
  const { sources } = await buildConfigAndIndexingFunctions({
    config,
    rawIndexingFunctions,
  });

  const intervalsCache = new Map<
    Filter,
    { fragment: Fragment; intervals: Interval[] }[]
  >();
  for (const source of sources) {
    for (const { fragment } of getFragments(source.filter)) {
      intervalsCache.set(source.filter, [{ fragment, intervals: [] }]);
    }
  }

  // finalized block: 0

  await testClient.mine({ blocks: 1 });

  const syncProgress = await getLocalSyncProgress({
    common: context.common,
<<<<<<< HEAD
    indexingBuild: { sources, chains: [chain] },
    syncStore,
    onRealtimeEvent: async () => {},
=======
    sources,
    network,
    requestQueue,
    intervalsCache,
  });

  const realtimeSync = createRealtimeSync({
    common: context.common,
    network,
    sources,
    requestQueue,
    onEvent: async () => {},
>>>>>>> 9bdaf0ba
    onFatalError: () => {},
  });

  const onRealtimeSyncEvent = getPerChainOnRealtimeSyncEvent({
    common: context.common,
    network,
    sources,
    syncStore,
    syncProgress,
    realtimeSync,
  });

  const block = await _eth_getBlockByNumber(requestQueue, {
    blockNumber: 1,
  });

  await onRealtimeSyncEvent({
    type: "block",
    hasMatchedFilter: true,
    block,
    logs: [],
    factoryLogs: [],
    traces: [],
    transactions: [],
    transactionReceipts: [],
  });

  const event = await onRealtimeSyncEvent({
    type: "finalize",
    block,
  });

  expect(event.type).toBe("finalize");

  const blocks = await database.qb.sync
    .selectFrom("blocks")
    .selectAll()
    .execute();

  expect(blocks).toHaveLength(1);

  const intervals = await database.qb.sync
    .selectFrom("intervals")
    .selectAll()
    .execute();

  expect(intervals).toMatchInlineSnapshot(`
    [
      {
        "blocks": "{[0,2]}",
        "chain_id": 1,
        "fragment_id": "block_1_1_0",
      },
    ]
  `);

  await cleanup();
});

test("getPerChainOnRealtimeSyncEvent() kills realtime when finalized", async (context) => {
  const { cleanup, syncStore } = await setupDatabaseServices(context);
<<<<<<< HEAD

  const chain = getChain();
=======
  const network = getNetwork();
  const requestQueue = createRequestQueue({ network, common: context.common });
>>>>>>> 9bdaf0ba

  const { config, rawIndexingFunctions } = getBlocksConfigAndIndexingFunctions({
    interval: 1,
  });

  // @ts-ignore
  config.blocks.Blocks.endBlock = 1;

  const { sources } = await buildConfigAndIndexingFunctions({
    config,
    rawIndexingFunctions,
  });

  const intervalsCache = new Map<
    Filter,
    { fragment: Fragment; intervals: Interval[] }[]
  >();
  for (const source of sources) {
    for (const { fragment } of getFragments(source.filter)) {
      intervalsCache.set(source.filter, [{ fragment, intervals: [] }]);
    }
  }

  // finalized block: 0

  await testClient.mine({ blocks: 1 });

<<<<<<< HEAD
  // finalized block: 1
  chain.finalityBlockCount = 0;
=======
  const syncProgress = await getLocalSyncProgress({
    common: context.common,
    sources,
    network,
    requestQueue,
    intervalsCache,
  });
>>>>>>> 9bdaf0ba

  const realtimeSync = createRealtimeSync({
    common: context.common,
    network,
    sources,
    requestQueue,
    onEvent: async () => {},
    onFatalError: () => {},
  });

  const onRealtimeSyncEvent = getPerChainOnRealtimeSyncEvent({
    common: context.common,
    network,
    sources,
    syncStore,
    syncProgress,
    realtimeSync,
  });

  const block = await _eth_getBlockByNumber(requestQueue, {
    blockNumber: 1,
  });

  await onRealtimeSyncEvent({
    type: "block",
    hasMatchedFilter: false,
    block,
    logs: [],
    factoryLogs: [],
    traces: [],
    transactions: [],
    transactionReceipts: [],
  });

  const spy = vi.spyOn(realtimeSync, "kill");

  await onRealtimeSyncEvent({
    type: "finalize",
    block,
  });

  expect(spy).toHaveBeenCalled();

  await cleanup();
});

test("getPerChainOnRealtimeSyncEvent() handles reorg", async (context) => {
  const { cleanup, syncStore } = await setupDatabaseServices(context);
  const network = getNetwork();
  const requestQueue = createRequestQueue({ network, common: context.common });

  const { config, rawIndexingFunctions } = getBlocksConfigAndIndexingFunctions({
    interval: 1,
  });
  const { sources } = await buildConfigAndIndexingFunctions({
    config,
    rawIndexingFunctions,
  });

  const intervalsCache = new Map<
    Filter,
    { fragment: Fragment; intervals: Interval[] }[]
  >();
  for (const source of sources) {
    for (const { fragment } of getFragments(source.filter)) {
      intervalsCache.set(source.filter, [{ fragment, intervals: [] }]);
    }
  }

  // finalized block: 0

  await testClient.mine({ blocks: 1 });

  const syncProgress = await getLocalSyncProgress({
    common: context.common,
<<<<<<< HEAD
    indexingBuild: { sources, chains: [chain] },
=======
    sources,
    network,
    requestQueue,
    intervalsCache,
  });
>>>>>>> 9bdaf0ba

  const realtimeSync = createRealtimeSync({
    common: context.common,
    network,
    sources,
    requestQueue,
    onEvent: async () => {},
    onFatalError: () => {},
  });

  const onRealtimeSyncEvent = getPerChainOnRealtimeSyncEvent({
    common: context.common,
    network,
    sources,
    syncStore,
    syncProgress,
    realtimeSync,
  });

  const block = await _eth_getBlockByNumber(requestQueue, {
    blockNumber: 1,
  });

  await onRealtimeSyncEvent({
    type: "block",
    hasMatchedFilter: true,
    block,
    logs: [],
    factoryLogs: [],
    traces: [],
    transactions: [],
    transactionReceipts: [],
  });

  const event = await onRealtimeSyncEvent({
    type: "reorg",
    block,
    reorgedBlocks: [block],
  });

  expect(event.type).toBe("reorg");

  await cleanup();
});

test("getLocalEventGenerator()", async (context) => {
  const { cleanup, syncStore } = await setupDatabaseServices(context);
<<<<<<< HEAD

  const chain = getChain();
=======
  const network = getNetwork();
>>>>>>> 9bdaf0ba

  const { config, rawIndexingFunctions } = getBlocksConfigAndIndexingFunctions({
    interval: 1,
  });
  const { sources } = await buildConfigAndIndexingFunctions({
    config,
    rawIndexingFunctions,
  });

  await testClient.mine({ blocks: 1 });

  // finalized block: 1
  chain.finalityBlockCount = 0;

  const historicalSync = await createHistoricalSync({
    common: context.common,
    network,
    syncStore,
    sources,
    requestQueue: createRequestQueue({ network, common: context.common }),
    onFatalError: () => {},
  });

  const syncProgress = await getLocalSyncProgress({
    common: context.common,
<<<<<<< HEAD
    indexingBuild: { sources, chains: [chain] },
=======
    sources,
    network,
    requestQueue: createRequestQueue({ network, common: context.common }),
    intervalsCache: historicalSync.intervalsCache,
  });
>>>>>>> 9bdaf0ba

  const syncGenerator = getLocalSyncGenerator({
    common: context.common,
    network,
    syncProgress,
    historicalSync,
  });

  const eventGenerator = getLocalEventGenerator({
    common: context.common,
    network,
    syncStore,
    sources,
    localSyncGenerator: syncGenerator,
    from: getChainCheckpoint({ syncProgress, network, tag: "start" })!,
    to: getChainCheckpoint({ syncProgress, network, tag: "finalized" })!,
    limit: 100,
  });

  const events = await drainAsyncGenerator(eventGenerator);
  expect(events).toHaveLength(1);

  await cleanup();
});

test("getLocalEventGenerator() pagination", async (context) => {
  const { cleanup, syncStore } = await setupDatabaseServices(context);
  const network = getNetwork();

  const { config, rawIndexingFunctions } = getBlocksConfigAndIndexingFunctions({
    interval: 1,
  });
  const { sources } = await buildConfigAndIndexingFunctions({
    config,
    rawIndexingFunctions,
  });

  await testClient.mine({ blocks: 2 });

  // finalized block: 2
  network.finalityBlockCount = 0;

  const historicalSync = await createHistoricalSync({
    common: context.common,
    network,
    syncStore,
    sources,
    requestQueue: createRequestQueue({ network, common: context.common }),
    onFatalError: () => {},
  });

  const syncProgress = await getLocalSyncProgress({
    common: context.common,
<<<<<<< HEAD
    indexingBuild: { sources, chains: [chain] },
=======
    sources,
    network,
    requestQueue: createRequestQueue({ network, common: context.common }),
    intervalsCache: historicalSync.intervalsCache,
  });
>>>>>>> 9bdaf0ba

  const syncGenerator = getLocalSyncGenerator({
    common: context.common,
    network,
    syncProgress,
    historicalSync,
  });

  const eventGenerator = getLocalEventGenerator({
    common: context.common,
    network,
    syncStore,
    sources,
    localSyncGenerator: syncGenerator,
    from: getChainCheckpoint({ syncProgress, network, tag: "start" })!,
    to: getChainCheckpoint({ syncProgress, network, tag: "finalized" })!,
    limit: 1,
  });

  const events = await drainAsyncGenerator(eventGenerator);
  expect(events.length).toBeGreaterThan(1);

  await cleanup();
});

test("getLocalSyncGenerator()", async (context) => {
  const { cleanup, database, syncStore } = await setupDatabaseServices(context);
  const network = getNetwork();

  const { config, rawIndexingFunctions } = getBlocksConfigAndIndexingFunctions({
    interval: 1,
  });
  const { sources } = await buildConfigAndIndexingFunctions({
    config,
    rawIndexingFunctions,
  });

  await testClient.mine({ blocks: 1 });

  // finalized block: 1
  network.finalityBlockCount = 0;

  const historicalSync = await createHistoricalSync({
    common: context.common,
    network,
    syncStore,
    sources,
    requestQueue: createRequestQueue({ network, common: context.common }),
    onFatalError: () => {},
  });

  const syncProgress = await getLocalSyncProgress({
    common: context.common,
    sources,
    network,
    requestQueue: createRequestQueue({ network, common: context.common }),
    intervalsCache: historicalSync.intervalsCache,
  });

  const syncGenerator = getLocalSyncGenerator({
    common: context.common,
    network,
    syncProgress,
    historicalSync,
  });

  await drainAsyncGenerator(syncGenerator);

  const intervals = await database.qb.sync
    .selectFrom("intervals")
    .selectAll()
    .execute();

  expect(intervals).toMatchInlineSnapshot(`
    [
      {
        "blocks": "{[0,2]}",
        "chain_id": 1,
        "fragment_id": "block_1_1_0",
      },
    ]
  `);

  await cleanup();
});

<<<<<<< HEAD
test("getEvents() end block", async (context) => {
  const { cleanup, syncStore } = await setupDatabaseServices(context);

  const chain = getChain();
=======
test("getLocalSyncGenerator() with partial cache", async (context) => {
  const { cleanup, database, syncStore } = await setupDatabaseServices(context);
  const network = getNetwork();
>>>>>>> 9bdaf0ba

  const { config, rawIndexingFunctions } = getBlocksConfigAndIndexingFunctions({
    interval: 1,
  });
  const { sources } = await buildConfigAndIndexingFunctions({
    config,
    rawIndexingFunctions,
  });

  await testClient.mine({ blocks: 1 });

<<<<<<< HEAD
  // finalized block: 2
  chain.finalityBlockCount = 0;
=======
  // finalized block: 1
  network.finalityBlockCount = 0;
>>>>>>> 9bdaf0ba

  let historicalSync = await createHistoricalSync({
    common: context.common,
    network,
    syncStore,
    sources,
    requestQueue: createRequestQueue({ network, common: context.common }),
    onFatalError: () => {},
  });

  let syncProgress = await getLocalSyncProgress({
    common: context.common,
<<<<<<< HEAD
    indexingBuild: { sources, chains: [chain] },
=======
    sources,
    network,
    requestQueue: createRequestQueue({ network, common: context.common }),
    intervalsCache: historicalSync.intervalsCache,
  });
>>>>>>> 9bdaf0ba

  let syncGenerator = getLocalSyncGenerator({
    common: context.common,
    network,
    syncProgress,
    historicalSync,
  });

  await drainAsyncGenerator(syncGenerator);

  await testClient.mine({ blocks: 1 });

  historicalSync = await createHistoricalSync({
    common: context.common,
    network,
    syncStore,
    sources,
    requestQueue: createRequestQueue({ network, common: context.common }),
    onFatalError: () => {},
  });

  syncProgress = await getLocalSyncProgress({
    common: context.common,
    sources,
    network,
    requestQueue: createRequestQueue({ network, common: context.common }),
    intervalsCache: historicalSync.intervalsCache,
  });

  syncGenerator = getLocalSyncGenerator({
    common: context.common,
    network,
    syncProgress,
    historicalSync,
  });

  await drainAsyncGenerator(syncGenerator);

  const intervals = await database.qb.sync
    .selectFrom("intervals")
    .selectAll()
    .execute();

  expect(intervals).toMatchInlineSnapshot(`
    [
      {
        "blocks": "{[0,3]}",
        "chain_id": 1,
        "fragment_id": "block_1_1_0",
      },
    ]
  `);

  await cleanup();
});

test("getLocalSyncGenerator() with full cache", async (context) => {
  const { cleanup, syncStore } = await setupDatabaseServices(context);
  const network = getNetwork();
  const requestQueue = createRequestQueue({ network, common: context.common });

  const { config, rawIndexingFunctions } = getBlocksConfigAndIndexingFunctions({
    interval: 1,
  });
  const { sources } = await buildConfigAndIndexingFunctions({
    config,
    rawIndexingFunctions,
  });

<<<<<<< HEAD
  const { sources: sources1, chains: chains1 } =
    await buildConfigAndIndexingFunctions({
      config,
      rawIndexingFunctions,
    });

  const { sources: sources2, chains: chains2 } =
    await buildConfigAndIndexingFunctions({
      config,
      rawIndexingFunctions,
    });
=======
  await testClient.mine({ blocks: 1 });

  // finalized block: 1
  network.finalityBlockCount = 0;
>>>>>>> 9bdaf0ba

  let historicalSync = await createHistoricalSync({
    common: context.common,
    network,
    syncStore,
    sources,
    requestQueue,
    onFatalError: () => {},
  });

<<<<<<< HEAD
  // finalized block: 2
  chains1[0]!.finalityBlockCount = 0;
  chains2[0]!.finalityBlockCount = 0;

  sources2[0]!.filter.chainId = 2;
  sources2[0]!.filter.toBlock = 1;
  chains2[0]!.chain.id = 2;

  const sync = await createSync({
    syncStore,
    indexingBuild: {
      sources: [...sources1, ...sources2],
      chains: [...chains1, ...chains2],
    },
=======
  let syncProgress = await getLocalSyncProgress({
    common: context.common,
    sources,
    network,
    requestQueue: createRequestQueue({ network, common: context.common }),
    intervalsCache: historicalSync.intervalsCache,
  });

  let syncGenerator = getLocalSyncGenerator({
    common: context.common,
    network,
    syncProgress,
    historicalSync,
  });

  await drainAsyncGenerator(syncGenerator);

  historicalSync = await createHistoricalSync({
>>>>>>> 9bdaf0ba
    common: context.common,
    network,
    syncStore,
    sources,
    requestQueue: createRequestQueue({ network, common: context.common }),
    onFatalError: () => {},
  });

  syncProgress = await getLocalSyncProgress({
    common: context.common,
    sources,
    network,
    requestQueue: createRequestQueue({ network, common: context.common }),
    intervalsCache: historicalSync.intervalsCache,
  });

  syncGenerator = getLocalSyncGenerator({
    common: context.common,
    network,
    syncProgress,
    historicalSync,
  });

  const insertSpy = vi.spyOn(syncStore, "insertIntervals");
  const requestSpy = vi.spyOn(requestQueue, "request");

  const checkpoints = await drainAsyncGenerator(syncGenerator);
  expect(checkpoints).toHaveLength(1);

  expect(insertSpy).toHaveBeenCalledTimes(0);
  expect(requestSpy).toHaveBeenCalledTimes(0);

  await cleanup();
});

test("getLocalSyncProgress()", async (context) => {
  const network = getNetwork();
  const requestQueue = createRequestQueue({ network, common: context.common });

  const { config, rawIndexingFunctions } = getBlocksConfigAndIndexingFunctions({
    interval: 1,
  });
  const { sources } = await buildConfigAndIndexingFunctions({
    config,
    rawIndexingFunctions,
  });

  const intervalsCache = new Map<
    Filter,
    { fragment: Fragment; intervals: Interval[] }[]
  >();
  for (const source of sources) {
    for (const { fragment } of getFragments(source.filter)) {
      intervalsCache.set(source.filter, [{ fragment, intervals: [] }]);
    }
  }

  const syncProgress = await getLocalSyncProgress({
    common: context.common,
    sources,
    network,
    requestQueue,
    intervalsCache,
  });

  expect(syncProgress.finalized.number).toBe("0x0");
  expect(syncProgress.start.number).toBe("0x0");
  expect(syncProgress.end).toBe(undefined);
  expect(syncProgress.current).toBe(undefined);
});

<<<<<<< HEAD
  const chain = getChain();
=======
test("getLocalSyncProgress() future end block", async (context) => {
  const network = getNetwork();
  const requestQueue = createRequestQueue({ network, common: context.common });
>>>>>>> 9bdaf0ba

  const { config, rawIndexingFunctions } = getBlocksConfigAndIndexingFunctions({
    interval: 1,
  });

  // @ts-ignore
  config.blocks.Blocks.endBlock = 12;

  const { sources } = await buildConfigAndIndexingFunctions({
    config,
    rawIndexingFunctions,
  });

  const intervalsCache = new Map<
    Filter,
    { fragment: Fragment; intervals: Interval[] }[]
  >();
  for (const source of sources) {
    for (const { fragment } of getFragments(source.filter)) {
      intervalsCache.set(source.filter, [{ fragment, intervals: [] }]);
    }
  }

<<<<<<< HEAD
  // finalized block: 2
  chain.finalityBlockCount = 0;
=======
  const syncProgress = await getLocalSyncProgress({
    common: context.common,
    sources,
    network,
    requestQueue,
    intervalsCache,
  });
>>>>>>> 9bdaf0ba

  expect(syncProgress.finalized.number).toBe("0x0");
  expect(syncProgress.start.number).toBe("0x0");
  expect(syncProgress.end).toMatchInlineSnapshot(`
    {
      "hash": "0x",
      "number": "0xc",
      "parentHash": "0x",
      "timestamp": "0x2540be3ff",
    }
  `);
  expect(syncProgress.current).toBe(undefined);
});

test("getCachedBlock() no cached intervals", async () => {
  const filter = {
    type: "block",
    chainId: 1,
    interval: 1,
    offset: 0,
    fromBlock: 0,
    toBlock: 100,
    include: [],
  } satisfies BlockFilter;

  const intervalsCache = new Map<
    Filter,
    { fragment: Fragment; intervals: Interval[] }[]
  >([[filter, []]]);

  const cachedBlock = getCachedBlock({
    filters: [filter],
    intervalsCache,
  });

  expect(cachedBlock).toBe(undefined);
});

test("getCachedBlock() with cache", async () => {
  const filter = {
    type: "block",
    chainId: 1,
    interval: 1,
    offset: 0,
    fromBlock: 0,
    toBlock: 100,
    include: [],
  } satisfies BlockFilter;

  let intervalsCache = new Map<
    Filter,
    { fragment: Fragment; intervals: Interval[] }[]
  >([[filter, [{ fragment: {} as Fragment, intervals: [[0, 24]] }]]]);

  let cachedBlock = getCachedBlock({
    filters: [filter],
    intervalsCache,
  });

  expect(cachedBlock).toBe(24);

  intervalsCache = new Map<
    Filter,
    { fragment: Fragment; intervals: Interval[] }[]
  >([
    [
      filter,
      [
        {
          fragment: {} as Fragment,
          intervals: [
            [0, 50],
            [50, 102],
          ],
        },
      ],
    ],
  ]);

  cachedBlock = getCachedBlock({
    filters: [filter],
    intervalsCache,
  });

  expect(cachedBlock).toBe(100);
});

test("getCachedBlock() with incomplete cache", async () => {
  const filter = {
    type: "block",
    chainId: 1,
    interval: 1,
    offset: 0,
    fromBlock: 0,
    toBlock: 100,
    include: [],
  } satisfies BlockFilter;

  const intervalsCache = new Map<
    Filter,
    { fragment: Fragment; intervals: Interval[] }[]
  >([[filter, [{ fragment: {} as Fragment, intervals: [[1, 24]] }]]]);

  const cachedBlock = getCachedBlock({
    filters: [filter],
    intervalsCache,
  });

  expect(cachedBlock).toBeUndefined();
});

test("getCachedBlock() with multiple filters", async () => {
  const filters = [
    {
      type: "block",
      chainId: 1,
      interval: 1,
      offset: 0,
      fromBlock: 0,
      toBlock: 100,
      include: [],
    },
    {
      type: "block",
      chainId: 1,
      interval: 1,
      offset: 1,
      fromBlock: 50,
      toBlock: 150,
      include: [],
    },
  ] satisfies BlockFilter[];

  let intervalsCache = new Map<
    Filter,
    { fragment: Fragment; intervals: Interval[] }[]
  >([
    [filters[0]!, [{ fragment: {} as Fragment, intervals: [[0, 24]] }]],
    [filters[1]!, []],
  ]);

  let cachedBlock = getCachedBlock({
    filters,
    intervalsCache,
  });

  expect(cachedBlock).toBe(24);

  intervalsCache = new Map<
    Filter,
    { fragment: Fragment; intervals: Interval[] }[]
  >([
    [filters[0]!, [{ fragment: {} as Fragment, intervals: [[0, 24]] }]],
    [filters[1]!, [{ fragment: {} as Fragment, intervals: [[50, 102]] }]],
  ]);

  cachedBlock = getCachedBlock({
    filters,
    intervalsCache,
  });

  expect(cachedBlock).toBe(24);
});

test("mergeAsyncGeneratorsWithEventOrder()", async () => {
  const p1 = promiseWithResolvers<{ events: RawEvent[]; checkpoint: string }>();
  const p2 = promiseWithResolvers<{ events: RawEvent[]; checkpoint: string }>();
  const p3 = promiseWithResolvers<{ events: RawEvent[]; checkpoint: string }>();
  const p4 = promiseWithResolvers<{ events: RawEvent[]; checkpoint: string }>();

  async function* generator1() {
    yield await p1.promise;
    yield await p2.promise;
  }

  async function* generator2() {
    yield await p3.promise;
    yield await p4.promise;
  }

  const results: { events: RawEvent[]; checkpoint: string }[] = [];
  const generator = mergeAsyncGeneratorsWithEventOrder([
    generator1(),
    generator2(),
  ]);

  (async () => {
    for await (const result of generator) {
      results.push(result);
    }
  })();

  p1.resolve({
    events: [{ checkpoint: "01" }, { checkpoint: "07" }] as RawEvent[],
    checkpoint: "10",
  });
  p3.resolve({
    events: [{ checkpoint: "02" }, { checkpoint: "05" }] as RawEvent[],
    checkpoint: "06",
  });

  await new Promise((res) => setTimeout(res));

  p4.resolve({
    events: [{ checkpoint: "08" }, { checkpoint: "11" }] as RawEvent[],
    checkpoint: "20",
  });
  p2.resolve({
    events: [{ checkpoint: "08" }, { checkpoint: "13" }] as RawEvent[],
    checkpoint: "20",
  });

  await new Promise((res) => setTimeout(res));

  expect(results).toMatchInlineSnapshot(`
    [
      {
        "checkpoint": "06",
        "events": [
          {
            "checkpoint": "01",
          },
          {
            "checkpoint": "02",
          },
          {
            "checkpoint": "05",
          },
        ],
      },
      {
        "checkpoint": "10",
        "events": [
          {
            "checkpoint": "07",
          },
          {
            "checkpoint": "08",
          },
        ],
      },
      {
        "checkpoint": "20",
        "events": [
          {
            "checkpoint": "08",
          },
          {
            "checkpoint": "11",
          },
          {
            "checkpoint": "13",
          },
        ],
      },
    ]
  `);
});

test("createSync()", async (context) => {
  const { cleanup, syncStore } = await setupDatabaseServices(context);

  const network = getNetwork();

  const { config, rawIndexingFunctions } = getBlocksConfigAndIndexingFunctions({
    interval: 1,
  });
  const { sources } = await buildConfigAndIndexingFunctions({
    config,
    rawIndexingFunctions,
  });

  const sync = await createSync({
    common: context.common,
<<<<<<< HEAD
    indexingBuild: { sources, chains: [chain] },

=======
    indexingBuild: { sources, networks: [network] },
    requestQueues: [createRequestQueue({ network, common: context.common })],
    syncStore,
>>>>>>> 9bdaf0ba
    onRealtimeEvent: async () => {},
    onFatalError: () => {},
    initialCheckpoint: ZERO_CHECKPOINT_STRING,
    mode: "multichain",
  });

<<<<<<< HEAD
  await drainAsyncGenerator(sync.getEvents());

  const status = sync.getStatus();

  expect(status[chain.chain.id]?.ready).toBe(false);
  expect(status[chain.chain.id]?.block?.number).toBe(2);
=======
  expect(sync).toBeDefined();
>>>>>>> 9bdaf0ba

  await sync.kill();

  await cleanup();
});

test("getEvents() multichain", async (context) => {
  const { cleanup, syncStore } = await setupDatabaseServices(context);

  const chain = getChain();

  const { config, rawIndexingFunctions } = getBlocksConfigAndIndexingFunctions({
    interval: 1,
  });
  const { sources } = await buildConfigAndIndexingFunctions({
    config,
    rawIndexingFunctions,
  });

  await testClient.mine({ blocks: 1 });

<<<<<<< HEAD
  // finalized block: 2
  chain.finalityBlockCount = 0;
=======
  // finalized block: 1
  network.finalityBlockCount = 0;
>>>>>>> 9bdaf0ba

  const sync = await createSync({
    syncStore,
    common: context.common,
<<<<<<< HEAD
    indexingBuild: { sources, chains: [chain] },

=======
    indexingBuild: { sources, networks: [network] },
    requestQueues: [createRequestQueue({ network, common: context.common })],
>>>>>>> 9bdaf0ba
    onRealtimeEvent: async () => {},
    onFatalError: () => {},
    initialCheckpoint: ZERO_CHECKPOINT_STRING,
    mode: "multichain",
  });

  const events = await drainAsyncGenerator(sync.getEvents()).then((events) =>
    events.flat(),
  );

  expect(events).toBeDefined();
  expect(events).toHaveLength(2);

  await sync.kill();

  await cleanup();
});

test("getEvents() omnichain", async (context) => {
  const { cleanup, syncStore } = await setupDatabaseServices(context);

  const chain = getChain();

  const { config, rawIndexingFunctions } = getBlocksConfigAndIndexingFunctions({
    interval: 1,
  });
  const { sources } = await buildConfigAndIndexingFunctions({
    config,
    rawIndexingFunctions,
  });

  await testClient.mine({ blocks: 1 });

<<<<<<< HEAD
  // finalized block: 2
  chain.finalityBlockCount = 0;
=======
  // finalized block: 1
  network.finalityBlockCount = 0;
>>>>>>> 9bdaf0ba

  const sync = await createSync({
    syncStore,
    common: context.common,
<<<<<<< HEAD
    indexingBuild: { sources, chains: [chain] },

=======
    indexingBuild: { sources, networks: [network] },
    requestQueues: [createRequestQueue({ network, common: context.common })],
>>>>>>> 9bdaf0ba
    onRealtimeEvent: async () => {},
    onFatalError: () => {},
    initialCheckpoint: ZERO_CHECKPOINT_STRING,
    mode: "omnichain",
  });

  const events = await drainAsyncGenerator(sync.getEvents()).then((events) =>
    events.flat(),
  );

  expect(events).toBeDefined();
  expect(events).toHaveLength(2);

  await sync.kill();

  await cleanup();
});

test("getEvents() mulitchain updates status", async (context) => {
  const { cleanup, syncStore } = await setupDatabaseServices(context);

  const chain = getChain();

  const { config, rawIndexingFunctions } = getBlocksConfigAndIndexingFunctions({
    interval: 1,
  });
  const { sources } = await buildConfigAndIndexingFunctions({
    config,
    rawIndexingFunctions,
  });

  await testClient.mine({ blocks: 2 });

  // finalized block: 2
  chain.finalityBlockCount = 0;

  const sync = await createSync({
    syncStore,

    common: context.common,
<<<<<<< HEAD
    indexingBuild: { sources, chains: [chain] },

=======
    indexingBuild: { sources, networks: [network] },
    requestQueues: [createRequestQueue({ network, common: context.common })],
>>>>>>> 9bdaf0ba
    onRealtimeEvent: async () => {},
    onFatalError: () => {},
    initialCheckpoint: ZERO_CHECKPOINT_STRING,
    mode: "multichain",
  });

  await drainAsyncGenerator(sync.getEvents());

  const status = sync.getStatus();

  expect(status[network.name]?.ready).toBe(false);
  expect(status[network.name]?.block?.number).toBe(2);

  await sync.kill();

  await cleanup();
});

test("getEvents() omnichain updates status", async (context) => {
  const { cleanup, syncStore } = await setupDatabaseServices(context);

  const chain = getChain();

  const { config, rawIndexingFunctions } = getBlocksConfigAndIndexingFunctions({
    interval: 1,
  });
  const { sources } = await buildConfigAndIndexingFunctions({
    config,
    rawIndexingFunctions,
  });

  await testClient.mine({ blocks: 2 });

  // finalized block: 2
  network.finalityBlockCount = 0;

  const sync = await createSync({
    syncStore,

    common: context.common,
<<<<<<< HEAD
    indexingBuild: { sources, chains: [chain] },

=======
    indexingBuild: { sources, networks: [network] },
    requestQueues: [createRequestQueue({ network, common: context.common })],
>>>>>>> 9bdaf0ba
    onRealtimeEvent: async () => {},
    onFatalError: () => {},
    initialCheckpoint: ZERO_CHECKPOINT_STRING,
    mode: "multichain",
  });

  await drainAsyncGenerator(sync.getEvents());

  const status = sync.getStatus();

<<<<<<< HEAD
  expect(status[chain.chain.id]?.ready).toBe(true);
  expect(status[chain.chain.id]?.block?.number).toBe(1);
=======
  expect(status[network.name]?.ready).toBe(false);
  expect(status[network.name]?.block?.number).toBe(2);
>>>>>>> 9bdaf0ba

  await sync.kill();

  await cleanup();
});

test("getEvents() with initial checkpoint", async (context) => {
  const { cleanup, syncStore } = await setupDatabaseServices(context);

  const chain = getChain();

  const { config, rawIndexingFunctions } = getBlocksConfigAndIndexingFunctions({
    interval: 1,
  });
  const { sources } = await buildConfigAndIndexingFunctions({
    config,
    rawIndexingFunctions,
  });

  await testClient.mine({ blocks: 2 });

  // finalized block: 2
  network.finalityBlockCount = 0;

  const sync = await createSync({
    syncStore,

    common: context.common,
<<<<<<< HEAD
    indexingBuild: { sources, chains: [chain] },

    onRealtimeEvent: async (event) => {
      if (event.type === "block") {
        events.push(...event.events);
        promise.resolve();
      }
    },
=======
    indexingBuild: { sources, networks: [network] },
    requestQueues: [createRequestQueue({ network, common: context.common })],
    onRealtimeEvent: async () => {},
>>>>>>> 9bdaf0ba
    onFatalError: () => {},
    initialCheckpoint: MAX_CHECKPOINT_STRING,
    mode: "multichain",
  });

  const events = await drainAsyncGenerator(sync.getEvents()).then((events) =>
    events.flat(),
  );

  expect(events).toBeDefined();
  expect(events).toHaveLength(0);

  await sync.kill();

  await cleanup();
});

test("startRealtime()", async (context) => {
  const { cleanup, syncStore } = await setupDatabaseServices(context);

  const chain = getChain();

  const { config, rawIndexingFunctions } = getBlocksConfigAndIndexingFunctions({
    interval: 1,
  });
  const { sources } = await buildConfigAndIndexingFunctions({
    config,
    rawIndexingFunctions,
  });

<<<<<<< HEAD
  const promise = promiseWithResolvers<void>();
  let checkpoint: string;

  // finalized block: 0

  chain.finalityBlockCount = 2;
=======
  await testClient.mine({ blocks: 2 });
>>>>>>> 9bdaf0ba

  const sync = await createSync({
    syncStore,

    common: context.common,
<<<<<<< HEAD
    indexingBuild: { sources, chains: [chain] },

    onRealtimeEvent: async (event) => {
      if (event.type === "finalize") {
        checkpoint = event.checkpoint;
        promise.resolve();
      }
    },
=======
    indexingBuild: { sources, networks: [network] },
    requestQueues: [createRequestQueue({ network, common: context.common })],
    onRealtimeEvent: async () => {},
>>>>>>> 9bdaf0ba
    onFatalError: () => {},
    initialCheckpoint: ZERO_CHECKPOINT_STRING,
    mode: "multichain",
  });

  await drainAsyncGenerator(sync.getEvents());

  await sync.startRealtime();

  const status = sync.getStatus();

  expect(status[network.name]?.ready).toBe(true);
  expect(status[network.name]?.block?.number).toBe(1);

  await sync.kill();

  await cleanup();
});

test("onEvent() multichain handles block", async (context) => {
  const { cleanup, syncStore } = await setupDatabaseServices(context);

  const network = getNetwork();

  const { config, rawIndexingFunctions } = getBlocksConfigAndIndexingFunctions({
    interval: 1,
  });
<<<<<<< HEAD
  const { sources: sources1, chains: chains1 } =
    await buildConfigAndIndexingFunctions({
      config,
      rawIndexingFunctions,
    });

  const { sources: sources2, chains: chains2 } =
    await buildConfigAndIndexingFunctions({
      config,
      rawIndexingFunctions,
    });

  // finalized block: 0

  sources2[0]!.filter.chainId = 2;
  chains2[0]!.chain.id = 2;
=======
  const { sources } = await buildConfigAndIndexingFunctions({
    config,
    rawIndexingFunctions,
  });
>>>>>>> 9bdaf0ba

  const promise = promiseWithResolvers<void>();
  const events: RawEvent[] = [];

  await testClient.mine({ blocks: 1 });

  const sync = await createSync({
<<<<<<< HEAD
    common: context.common,
    indexingBuild: {
      sources: [...sources1, ...sources2],
      chains: [...chains1, ...chains2],
    },
=======
>>>>>>> 9bdaf0ba
    syncStore,

    common: context.common,
    indexingBuild: { sources, networks: [network] },
    requestQueues: [createRequestQueue({ network, common: context.common })],
    onRealtimeEvent: async (event) => {
      if (event.type === "block") {
        events.push(...event.events);
        promise.resolve();
      }
    },
    onFatalError: () => {},
    initialCheckpoint: ZERO_CHECKPOINT_STRING,
    mode: "multichain",
  });

  await drainAsyncGenerator(sync.getEvents());

  await sync.startRealtime();

  await promise.promise;

  expect(events).toHaveLength(1);

  await sync.kill();

  await cleanup();
});

test("onEvent() omnichain handles block", async (context) => {
  const { cleanup, syncStore } = await setupDatabaseServices(context);

  const { config, rawIndexingFunctions } = getBlocksConfigAndIndexingFunctions({
    interval: 1,
  });
  const { sources: sources1, chains: chains1 } =
    await buildConfigAndIndexingFunctions({
      config,
      rawIndexingFunctions,
    });

  const { sources: sources2, chains: chains2 } =
    await buildConfigAndIndexingFunctions({
      config,
      rawIndexingFunctions,
    });

  // finalized block: 0

  sources2[0]!.filter.chainId = 2;
<<<<<<< HEAD
  sources2[0]!.filter.toBlock = 0;
  chains2[0]!.chain.id = 2;
=======
  networks2[0]!.chainId = 2;
>>>>>>> 9bdaf0ba

  const promise = promiseWithResolvers<void>();

  const sync = await createSync({
    common: context.common,
    indexingBuild: {
      sources: [...sources1, ...sources2],
      chains: [...chains1, ...chains2],
    },
    requestQueues: [
      createRequestQueue({ network: networks1[0]!, common: context.common }),
      createRequestQueue({ network: networks2[0]!, common: context.common }),
    ],
    syncStore,
    onRealtimeEvent: async (event) => {
      if (event.type === "block") {
        promise.resolve();
      }
    },
    onFatalError: () => {},
    initialCheckpoint: ZERO_CHECKPOINT_STRING,
    mode: "omnichain",
  });

  await testClient.mine({ blocks: 1 });

  await drainAsyncGenerator(sync.getEvents());

  await sync.startRealtime();

  await promise.promise;

  await sync.kill();

  await cleanup();
});

test("onEvent() handles finalize", async (context) => {
  const { cleanup, syncStore } = await setupDatabaseServices(context);

  const chain = getChain();

  const { config, rawIndexingFunctions } = getBlocksConfigAndIndexingFunctions({
    interval: 1,
  });
  const { sources } = await buildConfigAndIndexingFunctions({
    config,
    rawIndexingFunctions,
  });

  const promise = promiseWithResolvers<void>();
  let checkpoint: string;

  // finalized block: 0

<<<<<<< HEAD
  await testClient.mine({ blocks: 2 });

  chain.finalityBlockCount = 2;
=======
  network.finalityBlockCount = 2;
>>>>>>> 9bdaf0ba

  const sync = await createSync({
    syncStore,

    common: context.common,
<<<<<<< HEAD
    indexingBuild: { sources, chains: [chain] },

=======
    indexingBuild: { sources, networks: [network] },
    requestQueues: [createRequestQueue({ network, common: context.common })],
>>>>>>> 9bdaf0ba
    onRealtimeEvent: async (event) => {
      if (event.type === "finalize") {
        checkpoint = event.checkpoint;
        promise.resolve();
      }
    },
    onFatalError: () => {},
    initialCheckpoint: ZERO_CHECKPOINT_STRING,
    mode: "multichain",
  });

  await testClient.mine({ blocks: 4 });

  await drainAsyncGenerator(sync.getEvents());

  await sync.startRealtime();

  await promise.promise;

  expect(decodeCheckpoint(checkpoint!).blockNumber).toBe(2n);

  await sync.kill();

  await cleanup();
});

test.todo("onEvent() handles reorg");

test("onEvent() handles errors", async (context) => {
  const { cleanup, syncStore } = await setupDatabaseServices(context);

  const chain = getChain();

  const { config, rawIndexingFunctions } = getBlocksConfigAndIndexingFunctions({
    interval: 1,
  });
  const { sources } = await buildConfigAndIndexingFunctions({
    config,
    rawIndexingFunctions,
  });

  const promise = promiseWithResolvers<void>();

  // finalized block: 0

  const sync = await createSync({
    syncStore,

    common: context.common,
<<<<<<< HEAD
    indexingBuild: { sources, chains: [chain] },

=======
    indexingBuild: { sources, networks: [network] },
    requestQueues: [createRequestQueue({ network, common: context.common })],
>>>>>>> 9bdaf0ba
    onRealtimeEvent: async () => {},
    onFatalError: () => {
      promise.resolve();
    },
    initialCheckpoint: ZERO_CHECKPOINT_STRING,
    mode: "multichain",
  });

  await testClient.mine({ blocks: 4 });

  await drainAsyncGenerator(sync.getEvents());

  const spy = vi.spyOn(syncStore, "insertTransactions");
  spy.mockRejectedValue(new Error());

  await sync.startRealtime();

  await promise.promise;

  await sync.kill();

  await cleanup();
});<|MERGE_RESOLUTION|>--- conflicted
+++ resolved
@@ -16,6 +16,7 @@
   Fragment,
   RawEvent,
 } from "@/internal/types.js";
+import { createRpc } from "@/rpc/index.js";
 import { createHistoricalSync } from "@/sync-historical/index.js";
 import { createRealtimeSync } from "@/sync-realtime/index.js";
 import {
@@ -25,7 +26,6 @@
 } from "@/utils/checkpoint.js";
 import { drainAsyncGenerator } from "@/utils/generators.js";
 import type { Interval } from "@/utils/interval.js";
-import { createRequestQueue } from "@/utils/requestQueue.js";
 import { _eth_getBlockByNumber } from "@/utils/rpc.js";
 import { promiseWithResolvers } from "@ponder/common";
 import { beforeEach, expect, test, vi } from "vitest";
@@ -110,8 +110,8 @@
 
 test("getPerChainOnRealtimeSyncEvent() handles block", async (context) => {
   const { cleanup, syncStore } = await setupDatabaseServices(context);
-  const network = getNetwork();
-  const requestQueue = createRequestQueue({ network, common: context.common });
+  const chain = getChain();
+  const rpc = createRpc({ chain, common: context.common });
 
   const { config, rawIndexingFunctions } = getBlocksConfigAndIndexingFunctions({
     interval: 1,
@@ -136,30 +136,30 @@
   const syncProgress = await getLocalSyncProgress({
     common: context.common,
     sources,
-    network,
-    requestQueue,
+    chain,
+    rpc,
     intervalsCache,
   });
 
   const realtimeSync = createRealtimeSync({
     common: context.common,
-    network,
-    sources,
-    requestQueue,
+    chain,
+    sources,
+    rpc,
     onEvent: async () => {},
     onFatalError: () => {},
   });
 
   const onRealtimeSyncEvent = getPerChainOnRealtimeSyncEvent({
     common: context.common,
-    network,
+    chain,
     sources,
     syncStore,
     syncProgress,
     realtimeSync,
   });
 
-  const block = await _eth_getBlockByNumber(requestQueue, {
+  const block = await _eth_getBlockByNumber(rpc, {
     blockNumber: 1,
   });
 
@@ -174,9 +174,6 @@
     transactionReceipts: [],
   });
 
-<<<<<<< HEAD
-  const chain = getChain();
-=======
   expect(event.type).toBe("block");
 
   await cleanup();
@@ -184,9 +181,8 @@
 
 test("getPerChainOnRealtimeSyncEvent() handles finalize", async (context) => {
   const { cleanup, database, syncStore } = await setupDatabaseServices(context);
-  const network = getNetwork();
-  const requestQueue = createRequestQueue({ network, common: context.common });
->>>>>>> 9bdaf0ba
+  const chain = getChain();
+  const rpc = createRpc({ chain, common: context.common });
 
   const { config, rawIndexingFunctions } = getBlocksConfigAndIndexingFunctions({
     interval: 1,
@@ -212,37 +208,31 @@
 
   const syncProgress = await getLocalSyncProgress({
     common: context.common,
-<<<<<<< HEAD
-    indexingBuild: { sources, chains: [chain] },
-    syncStore,
-    onRealtimeEvent: async () => {},
-=======
-    sources,
-    network,
-    requestQueue,
+    sources,
+    chain,
+    rpc,
     intervalsCache,
   });
 
   const realtimeSync = createRealtimeSync({
     common: context.common,
-    network,
-    sources,
-    requestQueue,
+    chain,
+    sources,
+    rpc,
     onEvent: async () => {},
->>>>>>> 9bdaf0ba
     onFatalError: () => {},
   });
 
   const onRealtimeSyncEvent = getPerChainOnRealtimeSyncEvent({
     common: context.common,
-    network,
+    chain,
     sources,
     syncStore,
     syncProgress,
     realtimeSync,
   });
 
-  const block = await _eth_getBlockByNumber(requestQueue, {
+  const block = await _eth_getBlockByNumber(rpc, {
     blockNumber: 1,
   });
 
@@ -291,13 +281,8 @@
 
 test("getPerChainOnRealtimeSyncEvent() kills realtime when finalized", async (context) => {
   const { cleanup, syncStore } = await setupDatabaseServices(context);
-<<<<<<< HEAD
-
-  const chain = getChain();
-=======
-  const network = getNetwork();
-  const requestQueue = createRequestQueue({ network, common: context.common });
->>>>>>> 9bdaf0ba
+  const chain = getChain();
+  const rpc = createRpc({ chain, common: context.common });
 
   const { config, rawIndexingFunctions } = getBlocksConfigAndIndexingFunctions({
     interval: 1,
@@ -325,38 +310,33 @@
 
   await testClient.mine({ blocks: 1 });
 
-<<<<<<< HEAD
-  // finalized block: 1
-  chain.finalityBlockCount = 0;
-=======
   const syncProgress = await getLocalSyncProgress({
     common: context.common,
     sources,
-    network,
-    requestQueue,
+    chain,
+    rpc,
     intervalsCache,
   });
->>>>>>> 9bdaf0ba
 
   const realtimeSync = createRealtimeSync({
     common: context.common,
-    network,
-    sources,
-    requestQueue,
+    chain,
+    sources,
+    rpc,
     onEvent: async () => {},
     onFatalError: () => {},
   });
 
   const onRealtimeSyncEvent = getPerChainOnRealtimeSyncEvent({
     common: context.common,
-    network,
+    chain,
     sources,
     syncStore,
     syncProgress,
     realtimeSync,
   });
 
-  const block = await _eth_getBlockByNumber(requestQueue, {
+  const block = await _eth_getBlockByNumber(rpc, {
     blockNumber: 1,
   });
 
@@ -385,8 +365,8 @@
 
 test("getPerChainOnRealtimeSyncEvent() handles reorg", async (context) => {
   const { cleanup, syncStore } = await setupDatabaseServices(context);
-  const network = getNetwork();
-  const requestQueue = createRequestQueue({ network, common: context.common });
+  const chain = getChain();
+  const rpc = createRpc({ chain, common: context.common });
 
   const { config, rawIndexingFunctions } = getBlocksConfigAndIndexingFunctions({
     interval: 1,
@@ -412,35 +392,31 @@
 
   const syncProgress = await getLocalSyncProgress({
     common: context.common,
-<<<<<<< HEAD
-    indexingBuild: { sources, chains: [chain] },
-=======
-    sources,
-    network,
-    requestQueue,
+    sources,
+    chain,
+    rpc,
     intervalsCache,
   });
->>>>>>> 9bdaf0ba
 
   const realtimeSync = createRealtimeSync({
     common: context.common,
-    network,
-    sources,
-    requestQueue,
+    chain,
+    sources,
+    rpc,
     onEvent: async () => {},
     onFatalError: () => {},
   });
 
   const onRealtimeSyncEvent = getPerChainOnRealtimeSyncEvent({
     common: context.common,
-    network,
+    chain,
     sources,
     syncStore,
     syncProgress,
     realtimeSync,
   });
 
-  const block = await _eth_getBlockByNumber(requestQueue, {
+  const block = await _eth_getBlockByNumber(rpc, {
     blockNumber: 1,
   });
 
@@ -468,12 +444,7 @@
 
 test("getLocalEventGenerator()", async (context) => {
   const { cleanup, syncStore } = await setupDatabaseServices(context);
-<<<<<<< HEAD
-
-  const chain = getChain();
-=======
-  const network = getNetwork();
->>>>>>> 9bdaf0ba
+  const chain = getChain();
 
   const { config, rawIndexingFunctions } = getBlocksConfigAndIndexingFunctions({
     interval: 1,
@@ -490,40 +461,36 @@
 
   const historicalSync = await createHistoricalSync({
     common: context.common,
-    network,
-    syncStore,
-    sources,
-    requestQueue: createRequestQueue({ network, common: context.common }),
+    chain,
+    syncStore,
+    sources,
+    rpc: createRpc({ chain, common: context.common }),
     onFatalError: () => {},
   });
 
   const syncProgress = await getLocalSyncProgress({
     common: context.common,
-<<<<<<< HEAD
-    indexingBuild: { sources, chains: [chain] },
-=======
-    sources,
-    network,
-    requestQueue: createRequestQueue({ network, common: context.common }),
+    sources,
+    chain,
+    rpc: createRpc({ chain, common: context.common }),
     intervalsCache: historicalSync.intervalsCache,
   });
->>>>>>> 9bdaf0ba
 
   const syncGenerator = getLocalSyncGenerator({
     common: context.common,
-    network,
+    chain,
     syncProgress,
     historicalSync,
   });
 
   const eventGenerator = getLocalEventGenerator({
     common: context.common,
-    network,
+    chain,
     syncStore,
     sources,
     localSyncGenerator: syncGenerator,
-    from: getChainCheckpoint({ syncProgress, network, tag: "start" })!,
-    to: getChainCheckpoint({ syncProgress, network, tag: "finalized" })!,
+    from: getChainCheckpoint({ syncProgress, chain, tag: "start" })!,
+    to: getChainCheckpoint({ syncProgress, chain, tag: "finalized" })!,
     limit: 100,
   });
 
@@ -535,7 +502,7 @@
 
 test("getLocalEventGenerator() pagination", async (context) => {
   const { cleanup, syncStore } = await setupDatabaseServices(context);
-  const network = getNetwork();
+  const chain = getChain();
 
   const { config, rawIndexingFunctions } = getBlocksConfigAndIndexingFunctions({
     interval: 1,
@@ -548,44 +515,40 @@
   await testClient.mine({ blocks: 2 });
 
   // finalized block: 2
-  network.finalityBlockCount = 0;
+  chain.finalityBlockCount = 0;
 
   const historicalSync = await createHistoricalSync({
     common: context.common,
-    network,
-    syncStore,
-    sources,
-    requestQueue: createRequestQueue({ network, common: context.common }),
+    chain,
+    syncStore,
+    sources,
+    rpc: createRpc({ chain, common: context.common }),
     onFatalError: () => {},
   });
 
   const syncProgress = await getLocalSyncProgress({
     common: context.common,
-<<<<<<< HEAD
-    indexingBuild: { sources, chains: [chain] },
-=======
-    sources,
-    network,
-    requestQueue: createRequestQueue({ network, common: context.common }),
+    sources,
+    chain,
+    rpc: createRpc({ chain, common: context.common }),
     intervalsCache: historicalSync.intervalsCache,
   });
->>>>>>> 9bdaf0ba
 
   const syncGenerator = getLocalSyncGenerator({
     common: context.common,
-    network,
+    chain,
     syncProgress,
     historicalSync,
   });
 
   const eventGenerator = getLocalEventGenerator({
     common: context.common,
-    network,
+    chain,
     syncStore,
     sources,
     localSyncGenerator: syncGenerator,
-    from: getChainCheckpoint({ syncProgress, network, tag: "start" })!,
-    to: getChainCheckpoint({ syncProgress, network, tag: "finalized" })!,
+    from: getChainCheckpoint({ syncProgress, chain, tag: "start" })!,
+    to: getChainCheckpoint({ syncProgress, chain, tag: "finalized" })!,
     limit: 1,
   });
 
@@ -597,7 +560,7 @@
 
 test("getLocalSyncGenerator()", async (context) => {
   const { cleanup, database, syncStore } = await setupDatabaseServices(context);
-  const network = getNetwork();
+  const chain = getChain();
 
   const { config, rawIndexingFunctions } = getBlocksConfigAndIndexingFunctions({
     interval: 1,
@@ -610,28 +573,28 @@
   await testClient.mine({ blocks: 1 });
 
   // finalized block: 1
-  network.finalityBlockCount = 0;
+  chain.finalityBlockCount = 0;
 
   const historicalSync = await createHistoricalSync({
     common: context.common,
-    network,
-    syncStore,
-    sources,
-    requestQueue: createRequestQueue({ network, common: context.common }),
+    chain,
+    syncStore,
+    sources,
+    rpc: createRpc({ chain, common: context.common }),
     onFatalError: () => {},
   });
 
   const syncProgress = await getLocalSyncProgress({
     common: context.common,
     sources,
-    network,
-    requestQueue: createRequestQueue({ network, common: context.common }),
+    chain,
+    rpc: createRpc({ chain, common: context.common }),
     intervalsCache: historicalSync.intervalsCache,
   });
 
   const syncGenerator = getLocalSyncGenerator({
     common: context.common,
-    network,
+    chain,
     syncProgress,
     historicalSync,
   });
@@ -656,16 +619,9 @@
   await cleanup();
 });
 
-<<<<<<< HEAD
-test("getEvents() end block", async (context) => {
-  const { cleanup, syncStore } = await setupDatabaseServices(context);
-
-  const chain = getChain();
-=======
 test("getLocalSyncGenerator() with partial cache", async (context) => {
   const { cleanup, database, syncStore } = await setupDatabaseServices(context);
-  const network = getNetwork();
->>>>>>> 9bdaf0ba
+  const chain = getChain();
 
   const { config, rawIndexingFunctions } = getBlocksConfigAndIndexingFunctions({
     interval: 1,
@@ -677,38 +633,29 @@
 
   await testClient.mine({ blocks: 1 });
 
-<<<<<<< HEAD
-  // finalized block: 2
+  // finalized block: 1
   chain.finalityBlockCount = 0;
-=======
-  // finalized block: 1
-  network.finalityBlockCount = 0;
->>>>>>> 9bdaf0ba
 
   let historicalSync = await createHistoricalSync({
     common: context.common,
-    network,
-    syncStore,
-    sources,
-    requestQueue: createRequestQueue({ network, common: context.common }),
+    chain,
+    syncStore,
+    sources,
+    rpc: createRpc({ chain, common: context.common }),
     onFatalError: () => {},
   });
 
   let syncProgress = await getLocalSyncProgress({
     common: context.common,
-<<<<<<< HEAD
-    indexingBuild: { sources, chains: [chain] },
-=======
-    sources,
-    network,
-    requestQueue: createRequestQueue({ network, common: context.common }),
+    sources,
+    chain,
+    rpc: createRpc({ chain, common: context.common }),
     intervalsCache: historicalSync.intervalsCache,
   });
->>>>>>> 9bdaf0ba
 
   let syncGenerator = getLocalSyncGenerator({
     common: context.common,
-    network,
+    chain,
     syncProgress,
     historicalSync,
   });
@@ -719,24 +666,24 @@
 
   historicalSync = await createHistoricalSync({
     common: context.common,
-    network,
-    syncStore,
-    sources,
-    requestQueue: createRequestQueue({ network, common: context.common }),
+    chain,
+    syncStore,
+    sources,
+    rpc: createRpc({ chain, common: context.common }),
     onFatalError: () => {},
   });
 
   syncProgress = await getLocalSyncProgress({
     common: context.common,
     sources,
-    network,
-    requestQueue: createRequestQueue({ network, common: context.common }),
+    chain,
+    rpc: createRpc({ chain, common: context.common }),
     intervalsCache: historicalSync.intervalsCache,
   });
 
   syncGenerator = getLocalSyncGenerator({
     common: context.common,
-    network,
+    chain,
     syncProgress,
     historicalSync,
   });
@@ -763,72 +710,42 @@
 
 test("getLocalSyncGenerator() with full cache", async (context) => {
   const { cleanup, syncStore } = await setupDatabaseServices(context);
-  const network = getNetwork();
-  const requestQueue = createRequestQueue({ network, common: context.common });
-
-  const { config, rawIndexingFunctions } = getBlocksConfigAndIndexingFunctions({
-    interval: 1,
-  });
-  const { sources } = await buildConfigAndIndexingFunctions({
-    config,
-    rawIndexingFunctions,
-  });
-
-<<<<<<< HEAD
-  const { sources: sources1, chains: chains1 } =
-    await buildConfigAndIndexingFunctions({
-      config,
-      rawIndexingFunctions,
-    });
-
-  const { sources: sources2, chains: chains2 } =
-    await buildConfigAndIndexingFunctions({
-      config,
-      rawIndexingFunctions,
-    });
-=======
+  const chain = getChain();
+  const rpc = createRpc({ chain, common: context.common });
+
+  const { config, rawIndexingFunctions } = getBlocksConfigAndIndexingFunctions({
+    interval: 1,
+  });
+  const { sources } = await buildConfigAndIndexingFunctions({
+    config,
+    rawIndexingFunctions,
+  });
+
   await testClient.mine({ blocks: 1 });
 
   // finalized block: 1
-  network.finalityBlockCount = 0;
->>>>>>> 9bdaf0ba
+  chain.finalityBlockCount = 0;
 
   let historicalSync = await createHistoricalSync({
     common: context.common,
-    network,
-    syncStore,
-    sources,
-    requestQueue,
-    onFatalError: () => {},
-  });
-
-<<<<<<< HEAD
-  // finalized block: 2
-  chains1[0]!.finalityBlockCount = 0;
-  chains2[0]!.finalityBlockCount = 0;
-
-  sources2[0]!.filter.chainId = 2;
-  sources2[0]!.filter.toBlock = 1;
-  chains2[0]!.chain.id = 2;
-
-  const sync = await createSync({
-    syncStore,
-    indexingBuild: {
-      sources: [...sources1, ...sources2],
-      chains: [...chains1, ...chains2],
-    },
-=======
+    chain,
+    syncStore,
+    sources,
+    rpc,
+    onFatalError: () => {},
+  });
+
   let syncProgress = await getLocalSyncProgress({
     common: context.common,
     sources,
-    network,
-    requestQueue: createRequestQueue({ network, common: context.common }),
+    chain,
+    rpc: createRpc({ chain, common: context.common }),
     intervalsCache: historicalSync.intervalsCache,
   });
 
   let syncGenerator = getLocalSyncGenerator({
     common: context.common,
-    network,
+    chain,
     syncProgress,
     historicalSync,
   });
@@ -836,32 +753,31 @@
   await drainAsyncGenerator(syncGenerator);
 
   historicalSync = await createHistoricalSync({
->>>>>>> 9bdaf0ba
-    common: context.common,
-    network,
-    syncStore,
-    sources,
-    requestQueue: createRequestQueue({ network, common: context.common }),
+    common: context.common,
+    chain,
+    syncStore,
+    sources,
+    rpc: createRpc({ chain, common: context.common }),
     onFatalError: () => {},
   });
 
   syncProgress = await getLocalSyncProgress({
     common: context.common,
     sources,
-    network,
-    requestQueue: createRequestQueue({ network, common: context.common }),
+    chain,
+    rpc: createRpc({ chain, common: context.common }),
     intervalsCache: historicalSync.intervalsCache,
   });
 
   syncGenerator = getLocalSyncGenerator({
     common: context.common,
-    network,
+    chain,
     syncProgress,
     historicalSync,
   });
 
   const insertSpy = vi.spyOn(syncStore, "insertIntervals");
-  const requestSpy = vi.spyOn(requestQueue, "request");
+  const requestSpy = vi.spyOn(rpc, "request");
 
   const checkpoints = await drainAsyncGenerator(syncGenerator);
   expect(checkpoints).toHaveLength(1);
@@ -873,8 +789,8 @@
 });
 
 test("getLocalSyncProgress()", async (context) => {
-  const network = getNetwork();
-  const requestQueue = createRequestQueue({ network, common: context.common });
+  const chain = getChain();
+  const rpc = createRpc({ chain, common: context.common });
 
   const { config, rawIndexingFunctions } = getBlocksConfigAndIndexingFunctions({
     interval: 1,
@@ -897,8 +813,8 @@
   const syncProgress = await getLocalSyncProgress({
     common: context.common,
     sources,
-    network,
-    requestQueue,
+    chain,
+    rpc,
     intervalsCache,
   });
 
@@ -908,13 +824,9 @@
   expect(syncProgress.current).toBe(undefined);
 });
 
-<<<<<<< HEAD
-  const chain = getChain();
-=======
 test("getLocalSyncProgress() future end block", async (context) => {
-  const network = getNetwork();
-  const requestQueue = createRequestQueue({ network, common: context.common });
->>>>>>> 9bdaf0ba
+  const chain = getChain();
+  const rpc = createRpc({ chain, common: context.common });
 
   const { config, rawIndexingFunctions } = getBlocksConfigAndIndexingFunctions({
     interval: 1,
@@ -938,18 +850,13 @@
     }
   }
 
-<<<<<<< HEAD
-  // finalized block: 2
-  chain.finalityBlockCount = 0;
-=======
   const syncProgress = await getLocalSyncProgress({
     common: context.common,
     sources,
-    network,
-    requestQueue,
+    chain,
+    rpc,
     intervalsCache,
   });
->>>>>>> 9bdaf0ba
 
   expect(syncProgress.finalized.number).toBe("0x0");
   expect(syncProgress.start.number).toBe("0x0");
@@ -1212,7 +1119,7 @@
 test("createSync()", async (context) => {
   const { cleanup, syncStore } = await setupDatabaseServices(context);
 
-  const network = getNetwork();
+  const chain = getChain();
 
   const { config, rawIndexingFunctions } = getBlocksConfigAndIndexingFunctions({
     interval: 1,
@@ -1224,30 +1131,16 @@
 
   const sync = await createSync({
     common: context.common,
-<<<<<<< HEAD
     indexingBuild: { sources, chains: [chain] },
-
-=======
-    indexingBuild: { sources, networks: [network] },
-    requestQueues: [createRequestQueue({ network, common: context.common })],
-    syncStore,
->>>>>>> 9bdaf0ba
+    rpcs: [createRpc({ chain, common: context.common })],
+    syncStore,
     onRealtimeEvent: async () => {},
     onFatalError: () => {},
     initialCheckpoint: ZERO_CHECKPOINT_STRING,
     mode: "multichain",
   });
 
-<<<<<<< HEAD
-  await drainAsyncGenerator(sync.getEvents());
-
-  const status = sync.getStatus();
-
-  expect(status[chain.chain.id]?.ready).toBe(false);
-  expect(status[chain.chain.id]?.block?.number).toBe(2);
-=======
   expect(sync).toBeDefined();
->>>>>>> 9bdaf0ba
 
   await sync.kill();
 
@@ -1269,24 +1162,14 @@
 
   await testClient.mine({ blocks: 1 });
 
-<<<<<<< HEAD
-  // finalized block: 2
+  // finalized block: 1
   chain.finalityBlockCount = 0;
-=======
-  // finalized block: 1
-  network.finalityBlockCount = 0;
->>>>>>> 9bdaf0ba
 
   const sync = await createSync({
     syncStore,
     common: context.common,
-<<<<<<< HEAD
     indexingBuild: { sources, chains: [chain] },
-
-=======
-    indexingBuild: { sources, networks: [network] },
-    requestQueues: [createRequestQueue({ network, common: context.common })],
->>>>>>> 9bdaf0ba
+    rpcs: [createRpc({ chain, common: context.common })],
     onRealtimeEvent: async () => {},
     onFatalError: () => {},
     initialCheckpoint: ZERO_CHECKPOINT_STRING,
@@ -1320,24 +1203,14 @@
 
   await testClient.mine({ blocks: 1 });
 
-<<<<<<< HEAD
-  // finalized block: 2
+  // finalized block: 1
   chain.finalityBlockCount = 0;
-=======
-  // finalized block: 1
-  network.finalityBlockCount = 0;
->>>>>>> 9bdaf0ba
 
   const sync = await createSync({
     syncStore,
     common: context.common,
-<<<<<<< HEAD
     indexingBuild: { sources, chains: [chain] },
-
-=======
-    indexingBuild: { sources, networks: [network] },
-    requestQueues: [createRequestQueue({ network, common: context.common })],
->>>>>>> 9bdaf0ba
+    rpcs: [createRpc({ chain, common: context.common })],
     onRealtimeEvent: async () => {},
     onFatalError: () => {},
     initialCheckpoint: ZERO_CHECKPOINT_STRING,
@@ -1378,13 +1251,8 @@
     syncStore,
 
     common: context.common,
-<<<<<<< HEAD
     indexingBuild: { sources, chains: [chain] },
-
-=======
-    indexingBuild: { sources, networks: [network] },
-    requestQueues: [createRequestQueue({ network, common: context.common })],
->>>>>>> 9bdaf0ba
+    rpcs: [createRpc({ chain, common: context.common })],
     onRealtimeEvent: async () => {},
     onFatalError: () => {},
     initialCheckpoint: ZERO_CHECKPOINT_STRING,
@@ -1395,8 +1263,8 @@
 
   const status = sync.getStatus();
 
-  expect(status[network.name]?.ready).toBe(false);
-  expect(status[network.name]?.block?.number).toBe(2);
+  expect(status[chain.chain.name]?.ready).toBe(false);
+  expect(status[chain.chain.name]?.block?.number).toBe(2);
 
   await sync.kill();
 
@@ -1419,19 +1287,14 @@
   await testClient.mine({ blocks: 2 });
 
   // finalized block: 2
-  network.finalityBlockCount = 0;
+  chain.finalityBlockCount = 0;
 
   const sync = await createSync({
     syncStore,
 
     common: context.common,
-<<<<<<< HEAD
     indexingBuild: { sources, chains: [chain] },
-
-=======
-    indexingBuild: { sources, networks: [network] },
-    requestQueues: [createRequestQueue({ network, common: context.common })],
->>>>>>> 9bdaf0ba
+    rpcs: [createRpc({ chain, common: context.common })],
     onRealtimeEvent: async () => {},
     onFatalError: () => {},
     initialCheckpoint: ZERO_CHECKPOINT_STRING,
@@ -1442,13 +1305,8 @@
 
   const status = sync.getStatus();
 
-<<<<<<< HEAD
-  expect(status[chain.chain.id]?.ready).toBe(true);
-  expect(status[chain.chain.id]?.block?.number).toBe(1);
-=======
-  expect(status[network.name]?.ready).toBe(false);
-  expect(status[network.name]?.block?.number).toBe(2);
->>>>>>> 9bdaf0ba
+  expect(status[chain.chain.name]?.ready).toBe(false);
+  expect(status[chain.chain.name]?.block?.number).toBe(2);
 
   await sync.kill();
 
@@ -1471,291 +1329,217 @@
   await testClient.mine({ blocks: 2 });
 
   // finalized block: 2
-  network.finalityBlockCount = 0;
+  chain.finalityBlockCount = 0;
 
   const sync = await createSync({
     syncStore,
 
     common: context.common,
-<<<<<<< HEAD
     indexingBuild: { sources, chains: [chain] },
-
+    rpcs: [createRpc({ chain, common: context.common })],
+    onRealtimeEvent: async () => {},
+    onFatalError: () => {},
+    initialCheckpoint: MAX_CHECKPOINT_STRING,
+    mode: "multichain",
+  });
+
+  const events = await drainAsyncGenerator(sync.getEvents()).then((events) =>
+    events.flat(),
+  );
+
+  expect(events).toBeDefined();
+  expect(events).toHaveLength(0);
+
+  await sync.kill();
+
+  await cleanup();
+});
+
+test("startRealtime()", async (context) => {
+  const { cleanup, syncStore } = await setupDatabaseServices(context);
+
+  const chain = getChain();
+
+  const { config, rawIndexingFunctions } = getBlocksConfigAndIndexingFunctions({
+    interval: 1,
+  });
+  const { sources } = await buildConfigAndIndexingFunctions({
+    config,
+    rawIndexingFunctions,
+  });
+
+  await testClient.mine({ blocks: 2 });
+
+  const sync = await createSync({
+    syncStore,
+
+    common: context.common,
+    indexingBuild: { sources, chains: [chain] },
+    rpcs: [createRpc({ chain, common: context.common })],
+    onRealtimeEvent: async () => {},
+    onFatalError: () => {},
+    initialCheckpoint: ZERO_CHECKPOINT_STRING,
+    mode: "multichain",
+  });
+
+  await drainAsyncGenerator(sync.getEvents());
+
+  await sync.startRealtime();
+
+  const status = sync.getStatus();
+
+  expect(status[chain.chain.name]?.ready).toBe(true);
+  expect(status[chain.chain.name]?.block?.number).toBe(1);
+
+  await sync.kill();
+
+  await cleanup();
+});
+
+test("onEvent() multichain handles block", async (context) => {
+  const { cleanup, syncStore } = await setupDatabaseServices(context);
+
+  const chain = getChain();
+
+  const { config, rawIndexingFunctions } = getBlocksConfigAndIndexingFunctions({
+    interval: 1,
+  });
+  const { sources } = await buildConfigAndIndexingFunctions({
+    config,
+    rawIndexingFunctions,
+  });
+
+  const promise = promiseWithResolvers<void>();
+  const events: RawEvent[] = [];
+
+  await testClient.mine({ blocks: 1 });
+
+  const sync = await createSync({
+    syncStore,
+
+    common: context.common,
+    indexingBuild: { sources, chains: [chain] },
+    rpcs: [createRpc({ chain, common: context.common })],
     onRealtimeEvent: async (event) => {
       if (event.type === "block") {
         events.push(...event.events);
         promise.resolve();
       }
     },
-=======
-    indexingBuild: { sources, networks: [network] },
-    requestQueues: [createRequestQueue({ network, common: context.common })],
-    onRealtimeEvent: async () => {},
->>>>>>> 9bdaf0ba
-    onFatalError: () => {},
-    initialCheckpoint: MAX_CHECKPOINT_STRING,
+    onFatalError: () => {},
+    initialCheckpoint: ZERO_CHECKPOINT_STRING,
     mode: "multichain",
   });
 
-  const events = await drainAsyncGenerator(sync.getEvents()).then((events) =>
-    events.flat(),
-  );
-
-  expect(events).toBeDefined();
-  expect(events).toHaveLength(0);
+  await drainAsyncGenerator(sync.getEvents());
+
+  await sync.startRealtime();
+
+  await promise.promise;
+
+  expect(events).toHaveLength(1);
 
   await sync.kill();
 
   await cleanup();
 });
 
-test("startRealtime()", async (context) => {
+test("onEvent() omnichain handles block", async (context) => {
   const { cleanup, syncStore } = await setupDatabaseServices(context);
 
-  const chain = getChain();
-
-  const { config, rawIndexingFunctions } = getBlocksConfigAndIndexingFunctions({
-    interval: 1,
-  });
-  const { sources } = await buildConfigAndIndexingFunctions({
-    config,
-    rawIndexingFunctions,
-  });
-
-<<<<<<< HEAD
+  const { config, rawIndexingFunctions } = getBlocksConfigAndIndexingFunctions({
+    interval: 1,
+  });
+  const { sources: sources1, chains: chains1 } =
+    await buildConfigAndIndexingFunctions({
+      config,
+      rawIndexingFunctions,
+    });
+
+  const { sources: sources2, chains: chains2 } =
+    await buildConfigAndIndexingFunctions({
+      config,
+      rawIndexingFunctions,
+    });
+
+  // finalized block: 0
+
+  sources2[0]!.filter.chainId = 2;
+  chains2[0]!.chain.id = 2;
+
+  const promise = promiseWithResolvers<void>();
+
+  const sync = await createSync({
+    common: context.common,
+    indexingBuild: {
+      sources: [...sources1, ...sources2],
+      chains: [...chains1, ...chains2],
+    },
+    rpcs: [
+      createRpc({ chain: chains1[0]!, common: context.common }),
+      createRpc({ chain: chains2[0]!, common: context.common }),
+    ],
+    syncStore,
+    onRealtimeEvent: async (event) => {
+      if (event.type === "block") {
+        promise.resolve();
+      }
+    },
+    onFatalError: () => {},
+    initialCheckpoint: ZERO_CHECKPOINT_STRING,
+    mode: "omnichain",
+  });
+
+  await testClient.mine({ blocks: 1 });
+
+  await drainAsyncGenerator(sync.getEvents());
+
+  await sync.startRealtime();
+
+  await promise.promise;
+
+  await sync.kill();
+
+  await cleanup();
+});
+
+test("onEvent() handles finalize", async (context) => {
+  const { cleanup, syncStore } = await setupDatabaseServices(context);
+
+  const chain = getChain();
+
+  const { config, rawIndexingFunctions } = getBlocksConfigAndIndexingFunctions({
+    interval: 1,
+  });
+  const { sources } = await buildConfigAndIndexingFunctions({
+    config,
+    rawIndexingFunctions,
+  });
+
   const promise = promiseWithResolvers<void>();
   let checkpoint: string;
 
   // finalized block: 0
 
   chain.finalityBlockCount = 2;
-=======
-  await testClient.mine({ blocks: 2 });
->>>>>>> 9bdaf0ba
 
   const sync = await createSync({
     syncStore,
 
     common: context.common,
-<<<<<<< HEAD
     indexingBuild: { sources, chains: [chain] },
-
+    rpcs: [createRpc({ chain, common: context.common })],
     onRealtimeEvent: async (event) => {
       if (event.type === "finalize") {
         checkpoint = event.checkpoint;
         promise.resolve();
       }
     },
-=======
-    indexingBuild: { sources, networks: [network] },
-    requestQueues: [createRequestQueue({ network, common: context.common })],
-    onRealtimeEvent: async () => {},
->>>>>>> 9bdaf0ba
     onFatalError: () => {},
     initialCheckpoint: ZERO_CHECKPOINT_STRING,
     mode: "multichain",
   });
 
-  await drainAsyncGenerator(sync.getEvents());
-
-  await sync.startRealtime();
-
-  const status = sync.getStatus();
-
-  expect(status[network.name]?.ready).toBe(true);
-  expect(status[network.name]?.block?.number).toBe(1);
-
-  await sync.kill();
-
-  await cleanup();
-});
-
-test("onEvent() multichain handles block", async (context) => {
-  const { cleanup, syncStore } = await setupDatabaseServices(context);
-
-  const network = getNetwork();
-
-  const { config, rawIndexingFunctions } = getBlocksConfigAndIndexingFunctions({
-    interval: 1,
-  });
-<<<<<<< HEAD
-  const { sources: sources1, chains: chains1 } =
-    await buildConfigAndIndexingFunctions({
-      config,
-      rawIndexingFunctions,
-    });
-
-  const { sources: sources2, chains: chains2 } =
-    await buildConfigAndIndexingFunctions({
-      config,
-      rawIndexingFunctions,
-    });
-
-  // finalized block: 0
-
-  sources2[0]!.filter.chainId = 2;
-  chains2[0]!.chain.id = 2;
-=======
-  const { sources } = await buildConfigAndIndexingFunctions({
-    config,
-    rawIndexingFunctions,
-  });
->>>>>>> 9bdaf0ba
-
-  const promise = promiseWithResolvers<void>();
-  const events: RawEvent[] = [];
-
-  await testClient.mine({ blocks: 1 });
-
-  const sync = await createSync({
-<<<<<<< HEAD
-    common: context.common,
-    indexingBuild: {
-      sources: [...sources1, ...sources2],
-      chains: [...chains1, ...chains2],
-    },
-=======
->>>>>>> 9bdaf0ba
-    syncStore,
-
-    common: context.common,
-    indexingBuild: { sources, networks: [network] },
-    requestQueues: [createRequestQueue({ network, common: context.common })],
-    onRealtimeEvent: async (event) => {
-      if (event.type === "block") {
-        events.push(...event.events);
-        promise.resolve();
-      }
-    },
-    onFatalError: () => {},
-    initialCheckpoint: ZERO_CHECKPOINT_STRING,
-    mode: "multichain",
-  });
-
-  await drainAsyncGenerator(sync.getEvents());
-
-  await sync.startRealtime();
-
-  await promise.promise;
-
-  expect(events).toHaveLength(1);
-
-  await sync.kill();
-
-  await cleanup();
-});
-
-test("onEvent() omnichain handles block", async (context) => {
-  const { cleanup, syncStore } = await setupDatabaseServices(context);
-
-  const { config, rawIndexingFunctions } = getBlocksConfigAndIndexingFunctions({
-    interval: 1,
-  });
-  const { sources: sources1, chains: chains1 } =
-    await buildConfigAndIndexingFunctions({
-      config,
-      rawIndexingFunctions,
-    });
-
-  const { sources: sources2, chains: chains2 } =
-    await buildConfigAndIndexingFunctions({
-      config,
-      rawIndexingFunctions,
-    });
-
-  // finalized block: 0
-
-  sources2[0]!.filter.chainId = 2;
-<<<<<<< HEAD
-  sources2[0]!.filter.toBlock = 0;
-  chains2[0]!.chain.id = 2;
-=======
-  networks2[0]!.chainId = 2;
->>>>>>> 9bdaf0ba
-
-  const promise = promiseWithResolvers<void>();
-
-  const sync = await createSync({
-    common: context.common,
-    indexingBuild: {
-      sources: [...sources1, ...sources2],
-      chains: [...chains1, ...chains2],
-    },
-    requestQueues: [
-      createRequestQueue({ network: networks1[0]!, common: context.common }),
-      createRequestQueue({ network: networks2[0]!, common: context.common }),
-    ],
-    syncStore,
-    onRealtimeEvent: async (event) => {
-      if (event.type === "block") {
-        promise.resolve();
-      }
-    },
-    onFatalError: () => {},
-    initialCheckpoint: ZERO_CHECKPOINT_STRING,
-    mode: "omnichain",
-  });
-
-  await testClient.mine({ blocks: 1 });
-
-  await drainAsyncGenerator(sync.getEvents());
-
-  await sync.startRealtime();
-
-  await promise.promise;
-
-  await sync.kill();
-
-  await cleanup();
-});
-
-test("onEvent() handles finalize", async (context) => {
-  const { cleanup, syncStore } = await setupDatabaseServices(context);
-
-  const chain = getChain();
-
-  const { config, rawIndexingFunctions } = getBlocksConfigAndIndexingFunctions({
-    interval: 1,
-  });
-  const { sources } = await buildConfigAndIndexingFunctions({
-    config,
-    rawIndexingFunctions,
-  });
-
-  const promise = promiseWithResolvers<void>();
-  let checkpoint: string;
-
-  // finalized block: 0
-
-<<<<<<< HEAD
-  await testClient.mine({ blocks: 2 });
-
-  chain.finalityBlockCount = 2;
-=======
-  network.finalityBlockCount = 2;
->>>>>>> 9bdaf0ba
-
-  const sync = await createSync({
-    syncStore,
-
-    common: context.common,
-<<<<<<< HEAD
-    indexingBuild: { sources, chains: [chain] },
-
-=======
-    indexingBuild: { sources, networks: [network] },
-    requestQueues: [createRequestQueue({ network, common: context.common })],
->>>>>>> 9bdaf0ba
-    onRealtimeEvent: async (event) => {
-      if (event.type === "finalize") {
-        checkpoint = event.checkpoint;
-        promise.resolve();
-      }
-    },
-    onFatalError: () => {},
-    initialCheckpoint: ZERO_CHECKPOINT_STRING,
-    mode: "multichain",
-  });
-
   await testClient.mine({ blocks: 4 });
 
   await drainAsyncGenerator(sync.getEvents());
@@ -1794,13 +1578,8 @@
     syncStore,
 
     common: context.common,
-<<<<<<< HEAD
     indexingBuild: { sources, chains: [chain] },
-
-=======
-    indexingBuild: { sources, networks: [network] },
-    requestQueues: [createRequestQueue({ network, common: context.common })],
->>>>>>> 9bdaf0ba
+    rpcs: [createRpc({ chain, common: context.common })],
     onRealtimeEvent: async () => {},
     onFatalError: () => {
       promise.resolve();
