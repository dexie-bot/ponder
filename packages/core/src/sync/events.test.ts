import { ALICE, BOB } from "@/_test/constants.js";
import { erc20ABI } from "@/_test/generated.js";
import {
  setupAnvil,
  setupCommon,
  setupDatabaseServices,
  setupIsolatedDatabase,
} from "@/_test/setup.js";
import {
  createPair,
  deployErc20,
  deployFactory,
  mintErc20,
  swapPair,
  transferEth,
} from "@/_test/simulate.js";
import {
  getAccountsConfigAndIndexingFunctions,
  getBlocksConfigAndIndexingFunctions,
  getErc20ConfigAndIndexingFunctions,
  getNetwork,
  getPairWithFactoryConfigAndIndexingFunctions,
} from "@/_test/utils.js";
import { buildConfigAndIndexingFunctions } from "@/build/configAndIndexingFunctions.js";
import type {
  BlockEvent,
  LogEvent,
  RawEvent,
  TraceEvent,
  TransferEvent,
} from "@/internal/types.js";
import type { LogFactory, LogFilter } from "@/internal/types.js";
import type { SyncTrace, SyncTransaction } from "@/types/sync.js";
import {
  encodeCheckpoint,
  maxCheckpoint,
  zeroCheckpoint,
} from "@/utils/checkpoint.js";
import { createRequestQueue } from "@/utils/requestQueue.js";
import {
  _eth_getBlockByNumber,
  _eth_getLogs,
  _eth_getTransactionReceipt,
} from "@/utils/rpc.js";
import {
  type Hex,
  encodeEventTopics,
  padHex,
  parseEther,
  toHex,
  zeroAddress,
} from "viem";
import { encodeFunctionData, encodeFunctionResult } from "viem/utils";
import { beforeEach, expect, test } from "vitest";
<<<<<<< HEAD
import { buildEvents, decodeEvents } from "./events.js";
=======
import {
  type BlockEvent,
  type LogEvent,
  type RawEvent,
  type TraceEvent,
  type TransferEvent,
  buildEvents,
  decodeEventLog,
  decodeEvents,
  removeNullCharacters,
} from "./events.js";
import type { LogFactory, LogFilter } from "./source.js";
>>>>>>> 3b85faa9

beforeEach(setupCommon);
beforeEach(setupAnvil);
beforeEach(setupIsolatedDatabase);

test("decodeEvents() log", async (context) => {
  const { common } = context;

  const { config, rawIndexingFunctions } = getErc20ConfigAndIndexingFunctions({
    address: zeroAddress,
  });
  const { sources } = await buildConfigAndIndexingFunctions({
    config,
    rawIndexingFunctions,
  });

  const topics = encodeEventTopics({
    abi: erc20ABI,
    eventName: "Transfer",
    args: {
      from: zeroAddress,
      to: ALICE,
    },
  });

  const data = padHex(toHex(parseEther("1")), { size: 32 });

  const rawEvent = {
    chainId: 1,
    sourceIndex: 0,
    checkpoint: encodeCheckpoint(zeroCheckpoint),
    block: {} as RawEvent["block"],
    transaction: {} as RawEvent["transaction"],
    log: {
      id: "test",
      data,
      topics,
    },
  } as RawEvent;

  const events = decodeEvents(common, sources, [rawEvent]) as [LogEvent];

  expect(events).toHaveLength(1);
  expect(events[0].event.args).toMatchObject({
    from: zeroAddress,
    to: ALICE,
    amount: parseEther("1"),
  });
  expect(events[0].event.name).toBe(
    "Transfer(address indexed from, address indexed to, uint256 amount)",
  );
});

test("decodeEvents() log error", async (context) => {
  const { common } = context;

  const { config, rawIndexingFunctions } = getErc20ConfigAndIndexingFunctions({
    address: zeroAddress,
  });
  const { sources } = await buildConfigAndIndexingFunctions({
    config,
    rawIndexingFunctions,
  });

  const topics = encodeEventTopics({
    abi: erc20ABI,
    eventName: "Transfer",
    args: {
      from: zeroAddress,
      to: ALICE,
    },
  });

  // invalid log.data, causing an error when decoding
  const rawEvent = {
    chainId: 1,
    sourceIndex: 0,
    checkpoint: encodeCheckpoint(zeroCheckpoint),
    block: {} as RawEvent["block"],
    transaction: {} as RawEvent["transaction"],
    log: {
      id: "test",
      data: "0x0" as Hex,
      topics,
    },
  } as RawEvent;

  const events = decodeEvents(common, sources, [rawEvent]) as [LogEvent];

  expect(events).toHaveLength(0);
});

test("decodeEvents() block", async (context) => {
  const { common } = context;

  const { config, rawIndexingFunctions } = getBlocksConfigAndIndexingFunctions({
    interval: 1,
  });
  const { sources } = await buildConfigAndIndexingFunctions({
    config,
    rawIndexingFunctions,
  });

  const rawEvent = {
    chainId: 1,
    sourceIndex: 0,
    checkpoint: encodeCheckpoint(zeroCheckpoint),
    block: {
      number: 1n,
    } as RawEvent["block"],
    transaction: undefined,
    log: undefined,
  } as RawEvent;

  const events = decodeEvents(common, sources, [rawEvent]) as [BlockEvent];

  expect(events).toHaveLength(1);
  expect(events[0].event.block).toMatchObject({
    number: 1n,
  });
});

test("decodeEvents() transfer", async (context) => {
  const { common } = context;

  const { config, rawIndexingFunctions } =
    getAccountsConfigAndIndexingFunctions({
      address: ALICE,
    });

  const { sources } = await buildConfigAndIndexingFunctions({
    config,
    rawIndexingFunctions,
  });

  const rawEvent = {
    chainId: 1,
    sourceIndex: 3,
    checkpoint: encodeCheckpoint(zeroCheckpoint),
    block: {} as RawEvent["block"],
    transaction: {} as RawEvent["transaction"],
    log: undefined,
    trace: {
      id: "test",
      type: "CALL",
      from: ALICE,
      to: BOB,
      gas: 0n,
      gasUsed: 0n,
      input: "0x0",
      output: "0x0",
      value: parseEther("1"),
      traceIndex: 0,
      subcalls: 0,
    },
  } as RawEvent;

  const events = decodeEvents(common, sources, [rawEvent]) as [TransferEvent];

  expect(events).toHaveLength(1);
  expect(events[0].event.transfer).toMatchObject({
    from: ALICE,
    to: BOB,
    value: parseEther("1"),
  });
  expect(events[0].name).toBe("Accounts:transfer:from");
});

test("decodeEvents() transaction", async (context) => {
  const { common } = context;

  const { config, rawIndexingFunctions } =
    getAccountsConfigAndIndexingFunctions({
      address: ALICE,
    });

  const { sources } = await buildConfigAndIndexingFunctions({
    config,
    rawIndexingFunctions,
  });

  const rawEvent = {
    chainId: 1,
    sourceIndex: 0,
    checkpoint: encodeCheckpoint(zeroCheckpoint),
    block: {} as RawEvent["block"],
    transaction: {} as RawEvent["transaction"],
    log: undefined,
    trace: undefined,
  } as RawEvent;

  const events = decodeEvents(common, sources, [rawEvent]) as [TransferEvent];

  expect(events).toHaveLength(1);

  expect(events[0].name).toBe("Accounts:transaction:to");
});

test("decodeEvents() trace", async (context) => {
  const { common } = context;

  const { config, rawIndexingFunctions } = getErc20ConfigAndIndexingFunctions({
    address: zeroAddress,
    includeCallTraces: true,
  });
  const { sources } = await buildConfigAndIndexingFunctions({
    config,
    rawIndexingFunctions,
  });

  const rawEvent = {
    chainId: 1,
    sourceIndex: 1,
    checkpoint: encodeCheckpoint(zeroCheckpoint),
    block: {} as RawEvent["block"],
    transaction: {} as RawEvent["transaction"],
    log: undefined,
    trace: {
      id: "test",
      type: "CALL",
      from: ALICE,
      to: BOB,
      input: encodeFunctionData({
        abi: erc20ABI,
        functionName: "transfer",
        args: [BOB, parseEther("1")],
      }),
      output: encodeFunctionResult({
        abi: erc20ABI,
        functionName: "transfer",
        result: true,
      }),
      gas: 0n,
      gasUsed: 0n,
      value: 0n,
      traceIndex: 0,
      subcalls: 0,
    },
  } as RawEvent;

  const events = decodeEvents(common, sources, [rawEvent]) as [TraceEvent];

  expect(events).toHaveLength(1);
  expect(events[0].event.args).toStrictEqual([BOB, parseEther("1")]);
  expect(events[0].event.result).toBe(true);
  expect(events[0].name).toBe("Erc20.transfer()");
});

test("decodeEvents() trace error", async (context) => {
  const { common } = context;

  const { config, rawIndexingFunctions } = getErc20ConfigAndIndexingFunctions({
    address: zeroAddress,
    includeCallTraces: true,
  });
  const { sources } = await buildConfigAndIndexingFunctions({
    config,
    rawIndexingFunctions,
  });

  const rawEvent = {
    chainId: 1,
    sourceIndex: 1,
    checkpoint: encodeCheckpoint(zeroCheckpoint),
    block: {} as RawEvent["block"],
    transaction: {} as RawEvent["transaction"],
    log: undefined,
    trace: {
      id: "test",
      type: "CALL",
      from: ALICE,
      to: BOB,
      input: "0x",
      output: encodeFunctionResult({
        abi: erc20ABI,
        functionName: "transfer",
        result: true,
      }),
      gas: 0n,
      gasUsed: 0n,
      value: 0n,
      traceIndex: 0,
      subcalls: 0,
    },
  } as RawEvent;

  const events = decodeEvents(common, sources, [rawEvent]) as [TraceEvent];

  expect(events).toHaveLength(0);
});

test("buildEvents() matches getEvents() log", async (context) => {
  const { cleanup, syncStore } = await setupDatabaseServices(context);

  const network = getNetwork();
  const requestQueue = createRequestQueue({
    network,
    common: context.common,
  });

  const { address } = await deployErc20({ sender: ALICE });
  await mintErc20({
    erc20: address,
    to: ALICE,
    amount: parseEther("1"),
    sender: ALICE,
  });

  const { config, rawIndexingFunctions } = getErc20ConfigAndIndexingFunctions({
    address,
  });
  const { sources } = await buildConfigAndIndexingFunctions({
    config,
    rawIndexingFunctions,
  });

  // insert block 2

  const rpcBlock = await _eth_getBlockByNumber(requestQueue, {
    blockNumber: 2,
  });
  await syncStore.insertBlocks({ blocks: [rpcBlock], chainId: 1 });

  await syncStore.insertTransactions({
    transactions: [{ transaction: rpcBlock.transactions[0]!, block: rpcBlock }],
    chainId: 1,
  });

  const rpcLogs = await _eth_getLogs(requestQueue, {
    fromBlock: 2,
    toBlock: 2,
  });
  await syncStore.insertLogs({
    logs: [{ log: rpcLogs[0]!, block: rpcBlock }],
    shouldUpdateCheckpoint: true,
    chainId: 1,
  });

  const { events: events1 } = await syncStore.getEvents({
    filters: sources.map((s) => s.filter),
    from: encodeCheckpoint(zeroCheckpoint),
    to: encodeCheckpoint(maxCheckpoint),
    limit: 10,
  });

  const events2 = buildEvents({
    sources,
    chainId: 1,
    blockWithEventData: {
      block: rpcBlock,
      logs: rpcLogs,
      transactions: rpcBlock.transactions,
      traces: [],
      transactionReceipts: [],
    },
    finalizedChildAddresses: new Map(),
    unfinalizedChildAddresses: new Map(),
  });

  expect(events1).toHaveLength(1);

  expect(events2).toStrictEqual(events1);

  await cleanup();
});

test("buildEvents() matches getEvents() log factory", async (context) => {
  const { cleanup, syncStore } = await setupDatabaseServices(context);

  const network = getNetwork();
  const requestQueue = createRequestQueue({
    network,
    common: context.common,
  });

  const { address } = await deployFactory({ sender: ALICE });
  const { result: pair } = await createPair({
    factory: address,
    sender: ALICE,
  });
  await swapPair({
    pair,
    amount0Out: 1n,
    amount1Out: 1n,
    to: ALICE,
    sender: ALICE,
  });

  const { config, rawIndexingFunctions } =
    getPairWithFactoryConfigAndIndexingFunctions({
      address,
    });
  const { sources } = await buildConfigAndIndexingFunctions({
    config,
    rawIndexingFunctions,
  });

  // insert block 2

  let rpcLogs = await _eth_getLogs(requestQueue, {
    fromBlock: 2,
    toBlock: 2,
  });
  await syncStore.insertLogs({
    logs: [{ log: rpcLogs[0]! }],
    shouldUpdateCheckpoint: false,
    chainId: 1,
  });

  // insert block 3

  const rpcBlock = await _eth_getBlockByNumber(requestQueue, {
    blockNumber: 3,
  });
  await syncStore.insertBlocks({ blocks: [rpcBlock], chainId: 1 });

  await syncStore.insertTransactions({
    transactions: [{ transaction: rpcBlock.transactions[0]!, block: rpcBlock }],
    chainId: 1,
  });

  rpcLogs = await _eth_getLogs(requestQueue, {
    fromBlock: 3,
    toBlock: 3,
  });
  await syncStore.insertLogs({
    logs: [{ log: rpcLogs[0]!, block: rpcBlock }],
    shouldUpdateCheckpoint: true,
    chainId: 1,
  });

  const { events: events1 } = await syncStore.getEvents({
    filters: sources.map((s) => s.filter),
    from: encodeCheckpoint(zeroCheckpoint),
    to: encodeCheckpoint(maxCheckpoint),
    limit: 10,
  });

  const filter = sources[0]!.filter as LogFilter<LogFactory>;

  const events2 = buildEvents({
    sources,
    chainId: 1,
    blockWithEventData: {
      block: rpcBlock,
      logs: rpcLogs,
      transactions: rpcBlock.transactions,
      traces: [],
      transactionReceipts: [],
    },
    finalizedChildAddresses: new Map([[filter.address, new Set()]]),
    unfinalizedChildAddresses: new Map([[filter.address, new Set([pair])]]),
  });

  expect(events1).toHaveLength(1);

  expect(events2).toStrictEqual(events1);

  await cleanup();
});

test("buildEvents() matches getEvents() block", async (context) => {
  const { cleanup, syncStore } = await setupDatabaseServices(context);

  const network = getNetwork();
  const requestQueue = createRequestQueue({
    network,
    common: context.common,
  });

  const { config, rawIndexingFunctions } = getBlocksConfigAndIndexingFunctions({
    interval: 1,
  });
  const { sources } = await buildConfigAndIndexingFunctions({
    config,
    rawIndexingFunctions,
  });

  // insert block 0

  const rpcBlock = await _eth_getBlockByNumber(requestQueue, {
    blockNumber: 0,
  });
  await syncStore.insertBlocks({ blocks: [rpcBlock], chainId: 1 });

  const { events: events1 } = await syncStore.getEvents({
    filters: sources.map((s) => s.filter),
    from: encodeCheckpoint(zeroCheckpoint),
    to: encodeCheckpoint(maxCheckpoint),
    limit: 10,
  });

  const events2 = buildEvents({
    sources,
    chainId: 1,
    blockWithEventData: {
      block: rpcBlock,
      logs: [],
      transactions: [],
      traces: [],
      transactionReceipts: [],
    },
    finalizedChildAddresses: new Map(),
    unfinalizedChildAddresses: new Map(),
  });

  expect(events1).toHaveLength(1);

  expect(events2).toStrictEqual(events1);

  await cleanup();
});

test("buildEvents() matches getEvents() transfer", async (context) => {
  const { cleanup, syncStore } = await setupDatabaseServices(context);

  const network = getNetwork();
  const requestQueue = createRequestQueue({
    network,
    common: context.common,
  });

  const { hash } = await transferEth({
    to: BOB,
    amount: parseEther("1"),
    sender: ALICE,
  });

  const { config, rawIndexingFunctions } =
    getAccountsConfigAndIndexingFunctions({
      address: ALICE,
    });
  const { sources } = await buildConfigAndIndexingFunctions({
    config,
    rawIndexingFunctions,
  });

  const rpcBlock = await _eth_getBlockByNumber(requestQueue, {
    blockNumber: 1,
  });
  await syncStore.insertBlocks({ blocks: [rpcBlock], chainId: 1 });

  await syncStore.insertTransactions({
    transactions: [{ transaction: rpcBlock.transactions[0]!, block: rpcBlock }],
    chainId: 1,
  });

  const rpcReceipt = await _eth_getTransactionReceipt(requestQueue, { hash });

  await syncStore.insertTransactionReceipts({
    transactionReceipts: [rpcReceipt],
    chainId: 1,
  });

  const rpcTrace = {
    trace: {
      type: "CALL",
      from: ALICE,
      to: BOB,
      gas: "0x0",
      gasUsed: "0x0",
      input: "0x0",
      output: "0x0",
      value: rpcBlock.transactions[0]!.value,
      index: 0,
      subcalls: 0,
    },
    transactionHash: hash,
  } satisfies SyncTrace;

  await syncStore.insertTraces({
    traces: [
      {
        trace: rpcTrace,
        block: rpcBlock,
        transaction: rpcBlock.transactions[0] as SyncTransaction,
      },
    ],
    chainId: 1,
  });

  const { events: events1 } = await syncStore.getEvents({
    filters: sources.map((s) => s.filter),
    from: encodeCheckpoint(zeroCheckpoint),
    to: encodeCheckpoint(maxCheckpoint),
    limit: 10,
  });

  const events2 = buildEvents({
    sources,
    chainId: 1,
    blockWithEventData: {
      block: rpcBlock,
      logs: [],
      transactions: rpcBlock.transactions,
      traces: [rpcTrace],
      transactionReceipts: [rpcReceipt],
    },
    finalizedChildAddresses: new Map(),
    unfinalizedChildAddresses: new Map(),
  });

  // transaction:from and transfer:from
  expect(events1).toHaveLength(2);

  expect(events2).toStrictEqual(events1);

  await cleanup();
});

test("buildEvents() matches getEvents() transaction", async (context) => {
  const { cleanup, syncStore } = await setupDatabaseServices(context);

  const network = getNetwork();
  const requestQueue = createRequestQueue({
    network,
    common: context.common,
  });

  const { hash } = await transferEth({
    to: BOB,
    amount: parseEther("1"),
    sender: ALICE,
  });

  const { config, rawIndexingFunctions } =
    getAccountsConfigAndIndexingFunctions({
      address: ALICE,
    });

  const { sources } = await buildConfigAndIndexingFunctions({
    config,
    rawIndexingFunctions,
  });

  const rpcBlock = await _eth_getBlockByNumber(requestQueue, {
    blockNumber: 1,
  });
  await syncStore.insertBlocks({ blocks: [rpcBlock], chainId: 1 });

  await syncStore.insertTransactions({
    transactions: [{ transaction: rpcBlock.transactions[0]!, block: rpcBlock }],
    chainId: 1,
  });

  const rpcReceipt = await _eth_getTransactionReceipt(requestQueue, { hash });

  await syncStore.insertTransactionReceipts({
    transactionReceipts: [rpcReceipt],
    chainId: 1,
  });

  const { events: events1 } = await syncStore.getEvents({
    filters: sources.map((s) => s.filter),
    from: encodeCheckpoint(zeroCheckpoint),
    to: encodeCheckpoint(maxCheckpoint),
    limit: 10,
  });

  const events2 = buildEvents({
    sources,
    chainId: 1,
    blockWithEventData: {
      block: rpcBlock,
      logs: [],
      transactions: rpcBlock.transactions,
      traces: [],
      transactionReceipts: [rpcReceipt],
    },
    finalizedChildAddresses: new Map(),
    unfinalizedChildAddresses: new Map(),
  });

  expect(events1).toHaveLength(1);

  expect(events2).toStrictEqual(events1);

  await cleanup();
});

test("buildEvents() matches getEvents() trace", async (context) => {
  const { cleanup, syncStore } = await setupDatabaseServices(context);

  const network = getNetwork();
  const requestQueue = createRequestQueue({
    network,
    common: context.common,
  });

  const { address } = await deployErc20({ sender: ALICE });
  const { hash } = await mintErc20({
    erc20: address,
    to: ALICE,
    amount: parseEther("1"),
    sender: ALICE,
  });

  const { config, rawIndexingFunctions } = getErc20ConfigAndIndexingFunctions({
    address,
    includeCallTraces: true,
  });
  const { sources } = await buildConfigAndIndexingFunctions({
    config,
    rawIndexingFunctions,
  });

  const rpcBlock = await _eth_getBlockByNumber(requestQueue, {
    blockNumber: 2,
  });
  await syncStore.insertBlocks({ blocks: [rpcBlock], chainId: 1 });

  await syncStore.insertTransactions({
    transactions: [{ transaction: rpcBlock.transactions[0]!, block: rpcBlock }],
    chainId: 1,
  });

  const rpcTrace = {
    trace: {
      type: "CALL",
      from: ALICE,
      to: address,
      gas: "0x0",
      gasUsed: "0x0",
      input: encodeFunctionData({
        abi: erc20ABI,
        functionName: "transfer",
        args: [BOB, parseEther("1")],
      }),
      output: encodeFunctionResult({
        abi: erc20ABI,
        functionName: "transfer",
        result: true,
      }),
      value: "0x0",
      index: 0,
      subcalls: 0,
    },
    transactionHash: hash,
  } satisfies SyncTrace;

  await syncStore.insertTraces({
    traces: [
      {
        trace: rpcTrace,
        block: rpcBlock,
        transaction: rpcBlock.transactions[0] as SyncTransaction,
      },
    ],
    chainId: 1,
  });

  const { events: events1 } = await syncStore.getEvents({
    filters: sources.map((s) => s.filter),
    from: encodeCheckpoint(zeroCheckpoint),
    to: encodeCheckpoint(maxCheckpoint),
    limit: 10,
  });

  const events2 = buildEvents({
    sources,
    chainId: 1,
    blockWithEventData: {
      block: rpcBlock,
      logs: [],
      transactions: rpcBlock.transactions,
      traces: [rpcTrace],
      transactionReceipts: [],
    },
    finalizedChildAddresses: new Map(),
    unfinalizedChildAddresses: new Map(),
  });

  expect(events1).toHaveLength(1);

  expect(events2).toStrictEqual(events1);

  await cleanup();
});

test("removeNullCharacters removes null characters", () => {
  // NameRegistered event from this transaction contains null characters:
  // https://etherscan.io/tx/0x2e67be22d5e700e61e102b926f28ba451c53a6cd6438c53b43dbb783c2081a12#eventlog
  const log = {
    topics: [
      "0xca6abbe9d7f11422cb6ca7629fbf6fe9efb1c621f71ce8f02b9f2a230097404f",
      "0x56e1003dc29ff83445ba93c493f4a76570eb667494e78c6974a745593131ae2a",
      "0x0000000000000000000000008504a09352555ff1acf9c8a8d9fb5fdcc4161cbc",
    ],
    data: "0x0000000000000000000000000000000000000000000000000000000000000060000000000000000000000000000000000000000000000000000697a5dd2a81dc000000000000000000000000000000000000000000000000000000006457430e000000000000000000000000000000000000000000000000000000000000001174656e63656e74636c7562000000000000000000000000000000000000000000",
  } as const;

  const abiItem = {
    anonymous: false,
    inputs: [
      {
        indexed: false,
        internalType: "string",
        name: "name",
        type: "string",
      },
      {
        indexed: true,
        internalType: "bytes32",
        name: "label",
        type: "bytes32",
      },
      {
        indexed: true,
        internalType: "address",
        name: "owner",
        type: "address",
      },
      {
        indexed: false,
        internalType: "uint256",
        name: "cost",
        type: "uint256",
      },
      {
        indexed: false,
        internalType: "uint256",
        name: "expires",
        type: "uint256",
      },
    ],
    name: "NameRegistered",
    type: "event",
  } as const;

  const args = decodeEventLog({
    abiItem,
    topics: log.topics as unknown as [signature: Hex, ...args: Hex[]],
    data: log.data,
  });

  expect(args.name).toBe("tencentclub\x00\x00\x00\x00\x00\x00");

  const cleanedArgs = removeNullCharacters(args);

  expect((cleanedArgs as any).name).toBe("tencentclub");
});<|MERGE_RESOLUTION|>--- conflicted
+++ resolved
@@ -52,22 +52,12 @@
 } from "viem";
 import { encodeFunctionData, encodeFunctionResult } from "viem/utils";
 import { beforeEach, expect, test } from "vitest";
-<<<<<<< HEAD
-import { buildEvents, decodeEvents } from "./events.js";
-=======
 import {
-  type BlockEvent,
-  type LogEvent,
-  type RawEvent,
-  type TraceEvent,
-  type TransferEvent,
   buildEvents,
   decodeEventLog,
   decodeEvents,
   removeNullCharacters,
 } from "./events.js";
-import type { LogFactory, LogFilter } from "./source.js";
->>>>>>> 3b85faa9
 
 beforeEach(setupCommon);
 beforeEach(setupAnvil);
