--- conflicted
+++ resolved
@@ -18,19 +18,13 @@
   isTransactionFilterMatched,
   isTransferFilterMatched,
   shouldGetTransactionReceipt,
-<<<<<<< HEAD
 } from "@/sync/filter.js";
-import type { SyncBlock, SyncLog, SyncTrace } from "@/types/sync.js";
-=======
-} from "@/sync/source.js";
-import type { Source, TransactionFilter } from "@/sync/source.js";
 import type {
   SyncBlock,
   SyncLog,
   SyncTrace,
   SyncTransactionReceipt,
 } from "@/types/sync.js";
->>>>>>> 353d1e96
 import {
   type Interval,
   getChunks,
