--- conflicted
+++ resolved
@@ -1,10 +1,6 @@
 {
   "name": "create-ponder",
-<<<<<<< HEAD
-  "version": "0.8.10",
-=======
   "version": "0.9.0-next.1",
->>>>>>> 767bed9e
   "type": "module",
   "description": "A CLI tool to create Ponder apps",
   "license": "MIT",
